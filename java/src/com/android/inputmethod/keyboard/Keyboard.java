--- conflicted
+++ resolved
@@ -43,50 +43,6 @@
  * </pre>
  */
 public class Keyboard {
-<<<<<<< HEAD
-    private static final String TAG = Keyboard.class.getSimpleName();
-
-    /** Some common keys code. Must be positive.
-     * These should be aligned with values/keycodes.xml
-     */
-    public static final int CODE_ENTER = '\n';
-    public static final int CODE_TAB = '\t';
-    public static final int CODE_SPACE = ' ';
-    public static final int CODE_PERIOD = '.';
-    public static final int CODE_DASH = '-';
-    public static final int CODE_SINGLE_QUOTE = '\'';
-    public static final int CODE_DOUBLE_QUOTE = '"';
-    public static final int CODE_QUESTION_MARK = '?';
-    public static final int CODE_EXCLAMATION_MARK = '!';
-    public static final int CODE_COLON = ':';
-    // TODO: Check how this should work for right-to-left languages. It seems to stand
-    // that for rtl languages, a closing parenthesis is a left parenthesis. Is this
-    // managed by the font? Or is it a different char?
-    public static final int CODE_CLOSING_PARENTHESIS = ')';
-    public static final int CODE_CLOSING_SQUARE_BRACKET = ']';
-    public static final int CODE_CLOSING_CURLY_BRACKET = '}';
-    public static final int CODE_CLOSING_ANGLE_BRACKET = '>';
-
-    /** Special keys code. Must be negative.
-     * These should be aligned with KeyboardCodesSet.ID_TO_NAME[],
-     * KeyboardCodesSet.DEFAULT[] and KeyboardCodesSet.RTL[]
-     */
-    public static final int CODE_SHIFT = -1;
-    public static final int CODE_SWITCH_ALPHA_SYMBOL = -2;
-    public static final int CODE_OUTPUT_TEXT = -3;
-    public static final int CODE_DELETE = -4;
-    public static final int CODE_SETTINGS = -5;
-    public static final int CODE_SHORTCUT = -6;
-    public static final int CODE_ACTION_ENTER = -7;
-    public static final int CODE_ACTION_NEXT = -8;
-    public static final int CODE_ACTION_PREVIOUS = -9;
-    public static final int CODE_LANGUAGE_SWITCH = -10;
-    public static final int CODE_RESEARCH = -11;
-    // Code value representing the code is not specified.
-    public static final int CODE_UNSPECIFIED = -12;
-
-=======
->>>>>>> a063ccb0
     public final KeyboardId mId;
     public final int mThemeId;
 
