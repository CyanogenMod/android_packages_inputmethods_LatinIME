--- conflicted
+++ resolved
@@ -66,21 +66,13 @@
 
     public String getLocale() {
         final String s = (String)CompatUtils.invoke(mObj, null, METHOD_getLocale);
-<<<<<<< HEAD
-        if (s == null) return DEFAULT_LOCALE;
-=======
         if (TextUtils.isEmpty(s)) return DEFAULT_LOCALE;
->>>>>>> 9115dd27
         return s;
     }
 
     public String getMode() {
         String s = (String)CompatUtils.invoke(mObj, null, METHOD_getMode);
-<<<<<<< HEAD
-        if (s == null) return DEFAULT_MODE;
-=======
         if (TextUtils.isEmpty(s)) return DEFAULT_MODE;
->>>>>>> 9115dd27
         return s;
     }
 
