--- conflicted
+++ resolved
@@ -261,12 +261,6 @@
             }
 
             final String wordString = new String(word, wordOffset, wordLength);
-<<<<<<< HEAD
-=======
-            final float normalizedScore =
-                    BinaryDictionary.calcNormalizedScore(mOriginalText, wordString, score);
-
->>>>>>> 3ac40c6a
             if (mLength < mMaxLength) {
                 final int copyLen = mLength - insertIndex;
                 ++mLength;
