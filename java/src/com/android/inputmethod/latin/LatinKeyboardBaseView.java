--- conflicted
+++ resolved
@@ -1101,12 +1101,7 @@
         return container;
     }
 
-<<<<<<< HEAD
-    private static boolean isOneRowKeyboard(BaseKeyboard keyboard) {
-        final List<Key> keys = keyboard.getKeys();
-=======
     private static boolean isOneRowKeys(List<Key> keys) {
->>>>>>> fd64e47c
         if (keys.size() == 0) return false;
         final int edgeFlags = keys.get(0).edgeFlags;
         // HACK: The first key of mini keyboard which was inflated from xml and has multiple rows,
