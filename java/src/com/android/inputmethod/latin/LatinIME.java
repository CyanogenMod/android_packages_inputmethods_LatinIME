/*
 * Copyright (C) 2008 The Android Open Source Project
 * 
 * Licensed under the Apache License, Version 2.0 (the "License"); you may not
 * use this file except in compliance with the License. You may obtain a copy of
 * the License at
 *
 * http://www.apache.org/licenses/LICENSE-2.0
 *
 * Unless required by applicable law or agreed to in writing, software
 * distributed under the License is distributed on an "AS IS" BASIS, WITHOUT
 * WARRANTIES OR CONDITIONS OF ANY KIND, either express or implied. See the
 * License for the specific language governing permissions and limitations under
 * the License.
 */

package com.android.inputmethod.latin;

import com.android.inputmethod.voice.FieldContext;
import com.android.inputmethod.voice.SettingsUtil;
import com.android.inputmethod.voice.VoiceInput;

import org.xmlpull.v1.XmlPullParserException;

import android.app.AlertDialog;
import android.content.BroadcastReceiver;
import android.content.Context;
import android.content.DialogInterface;
import android.content.Intent;
import android.content.IntentFilter;
import android.content.SharedPreferences;
import android.content.res.Configuration;
import android.content.res.Resources;
import android.content.res.XmlResourceParser;
import android.inputmethodservice.InputMethodService;
import android.inputmethodservice.Keyboard;
import android.media.AudioManager;
import android.os.Debug;
import android.os.Handler;
import android.os.Message;
import android.os.SystemClock;
import android.preference.PreferenceManager;
import android.speech.SpeechRecognizer;
import android.text.ClipboardManager;
import android.text.TextUtils;
import android.util.DisplayMetrics;
import android.util.Log;
import android.util.PrintWriterPrinter;
import android.util.Printer;
import android.view.HapticFeedbackConstants;
import android.view.KeyEvent;
import android.view.LayoutInflater;
import android.view.View;
import android.view.ViewGroup;
import android.view.ViewParent;
import android.view.Window;
import android.view.WindowManager;
import android.view.inputmethod.CompletionInfo;
import android.view.inputmethod.EditorInfo;
import android.view.inputmethod.ExtractedText;
import android.view.inputmethod.ExtractedTextRequest;
import android.view.inputmethod.InputConnection;
import android.view.inputmethod.InputMethodManager;
import android.widget.LinearLayout;

import java.io.FileDescriptor;
import java.io.IOException;
import java.io.PrintWriter;
import java.util.ArrayList;
import java.util.Collections;
import java.util.HashMap;
import java.util.List;
import java.util.Locale;
import java.util.Map;

/**
 * Input method implementation for Qwerty'ish keyboard.
 */
public class LatinIME extends InputMethodService
        implements LatinKeyboardBaseView.OnKeyboardActionListener,
        VoiceInput.UiListener,
        SharedPreferences.OnSharedPreferenceChangeListener {
    private static final String TAG = "LatinIME";
    private static final boolean PERF_DEBUG = false;
    static final boolean DEBUG = false;
    static final boolean TRACE = false;
    static final boolean VOICE_INSTALLED = true;
    static final boolean ENABLE_VOICE_BUTTON = true;

    private static final String PREF_VIBRATE_ON = "vibrate_on";
    private static final String PREF_SOUND_ON = "sound_on";
    private static final String PREF_POPUP_ON = "popup_on";
    private static final String PREF_AUTO_CAP = "auto_cap";
    private static final String PREF_QUICK_FIXES = "quick_fixes";
    private static final String PREF_SHOW_SUGGESTIONS = "show_suggestions";
    private static final String PREF_AUTO_COMPLETE = "auto_complete";
    private static final String PREF_BIGRAM_SUGGESTIONS = "bigram_suggestion";
    private static final String PREF_VOICE_MODE = "voice_mode";

    // Whether or not the user has used voice input before (and thus, whether to show the
    // first-run warning dialog or not).
    private static final String PREF_HAS_USED_VOICE_INPUT = "has_used_voice_input";

    // Whether or not the user has used voice input from an unsupported locale UI before.
    // For example, the user has a Chinese UI but activates voice input.
    private static final String PREF_HAS_USED_VOICE_INPUT_UNSUPPORTED_LOCALE =
            "has_used_voice_input_unsupported_locale";

    // A list of locales which are supported by default for voice input, unless we get a
    // different list from Gservices.
    public static final String DEFAULT_VOICE_INPUT_SUPPORTED_LOCALES =
            "en " +
            "en_US " +
            "en_GB " +
            "en_AU " +
            "en_CA " +
            "en_IE " +
            "en_IN " +
            "en_NZ " +
            "en_SG " +
            "en_ZA ";

    // The private IME option used to indicate that no microphone should be shown for a
    // given text field. For instance this is specified by the search dialog when the
    // dialog is already showing a voice search button.
    private static final String IME_OPTION_NO_MICROPHONE = "nm";

    public static final String PREF_SELECTED_LANGUAGES = "selected_languages";
    public static final String PREF_INPUT_LANGUAGE = "input_language";

    private static final int MSG_UPDATE_SUGGESTIONS = 0;
    private static final int MSG_START_TUTORIAL = 1;
    private static final int MSG_UPDATE_SHIFT_STATE = 2;
    private static final int MSG_VOICE_RESULTS = 3;
    private static final int MSG_START_LISTENING_AFTER_SWIPE = 4;
    private static final int MSG_UPDATE_OLD_SUGGESTIONS = 5;

    // If we detect a swipe gesture within N ms of typing, then swipe is
    // ignored, since it may in fact be two key presses in quick succession.
    private static final long MIN_MILLIS_AFTER_TYPING_BEFORE_SWIPE = 1000;

    // How many continuous deletes at which to start deleting at a higher speed.
    private static final int DELETE_ACCELERATE_AT = 20;
    // Key events coming any faster than this are long-presses.
    private static final int QUICK_PRESS = 200;

    static final int KEYCODE_ENTER = '\n';
    static final int KEYCODE_SPACE = ' ';
    static final int KEYCODE_PERIOD = '.';

    // Contextual menu positions
    private static final int POS_SETTINGS = 0;
    private static final int POS_METHOD = 1;

    //private LatinKeyboardView mInputView;
    private LinearLayout mCandidateViewContainer;
    private CandidateView mCandidateView;
    private Suggest mSuggest;
    private CompletionInfo[] mCompletions;

    private AlertDialog mOptionsDialog;
    private AlertDialog mVoiceWarningDialog;

    KeyboardSwitcher mKeyboardSwitcher;

    private UserDictionary mUserDictionary;
    private UserBigramDictionary mUserBigramDictionary;
    private ContactsDictionary mContactsDictionary;
    private AutoDictionary mAutoDictionary;

    private Hints mHints;

    Resources mResources;

    private String mInputLocale;
    private String mSystemLocale;
    private LanguageSwitcher mLanguageSwitcher;

    private StringBuilder mComposing = new StringBuilder();
    private WordComposer mWord = new WordComposer();
    private int mCommittedLength;
    private boolean mPredicting;
    private boolean mRecognizing;
    private boolean mAfterVoiceInput;
    private boolean mImmediatelyAfterVoiceInput;
    private boolean mShowingVoiceSuggestions;
    private boolean mVoiceInputHighlighted;
    private boolean mEnableVoiceButton;
    private CharSequence mBestWord;
    private boolean mPredictionOn;
    private boolean mCompletionOn;
    private boolean mHasDictionary;
    private boolean mAutoSpace;
    private boolean mJustAddedAutoSpace;
    private boolean mAutoCorrectEnabled;
    private boolean mBigramSuggestionEnabled;
    private boolean mAutoCorrectOn;
    // TODO move this state variable outside LatinIME
    private boolean mCapsLock;
    private boolean mPasswordText;
    private boolean mVibrateOn;
    private boolean mSoundOn;
    private boolean mPopupOn;
    private boolean mAutoCap;
    private boolean mQuickFixes;
    private boolean mHasUsedVoiceInput;
    private boolean mHasUsedVoiceInputUnsupportedLocale;
    private boolean mLocaleSupportedForVoiceInput;
    private boolean mShowSuggestions;
    private boolean mIsShowingHint;
    private int     mCorrectionMode;
    private boolean mEnableVoice = true;
    private boolean mVoiceOnPrimary;
    private int     mOrientation;
    private List<CharSequence> mSuggestPuncList;
    // Keep track of the last selection range to decide if we need to show word alternatives
    private int     mLastSelectionStart;
    private int     mLastSelectionEnd;

    // Input type is such that we should not auto-correct
    private boolean mInputTypeNoAutoCorrect;

    // Indicates whether the suggestion strip is to be on in landscape
    private boolean mJustAccepted;
    private CharSequence mJustRevertedSeparator;
    private int mDeleteCount;
    private long mLastKeyTime;

    // Shift modifier key state
    private ModifierKeyState mShiftKeyState = new ModifierKeyState();

    private Tutorial mTutorial;

    private AudioManager mAudioManager;
    // Align sound effect volume on music volume
    private final float FX_VOLUME = -1.0f;
    private boolean mSilentMode;

    /* package */ String mWordSeparators;
    private String mSentenceSeparators;
    private String mSuggestPuncs;
    private VoiceInput mVoiceInput;
    private VoiceResults mVoiceResults = new VoiceResults();
    private long mSwipeTriggerTimeMillis;
    private boolean mConfigurationChanging;

    // Keeps track of most recently inserted text (multi-character key) for reverting
    private CharSequence mEnteredText;
    private boolean mRefreshKeyboardRequired;

    // For each word, a list of potential replacements, usually from voice.
    private Map<String, List<CharSequence>> mWordToSuggestions =
            new HashMap<String, List<CharSequence>>();

    private ArrayList<WordAlternatives> mWordHistory = new ArrayList<WordAlternatives>();

    private class VoiceResults {
        List<String> candidates;
        Map<String, List<CharSequence>> alternatives;
    }
    
    public abstract static class WordAlternatives {
        protected CharSequence mChosenWord;

        public WordAlternatives() {
            // Nothing
        }

        public WordAlternatives(CharSequence chosenWord) {
            mChosenWord = chosenWord;
        }

        @Override
        public int hashCode() {
            return mChosenWord.hashCode();
        }

        public abstract CharSequence getOriginalWord();

        public CharSequence getChosenWord() {
            return mChosenWord;
        }

        public abstract List<CharSequence> getAlternatives();
    }

    public class TypedWordAlternatives extends WordAlternatives {
        private WordComposer word;

        public TypedWordAlternatives() {
            // Nothing
        }

        public TypedWordAlternatives(CharSequence chosenWord, WordComposer wordComposer) {
            super(chosenWord);
            word = wordComposer;
        }

        @Override
        public CharSequence getOriginalWord() {
            return word.getTypedWord();
        }

        @Override
        public List<CharSequence> getAlternatives() {
            return getTypedSuggestions(word);
        }
    }

    Handler mHandler = new Handler() {
        @Override
        public void handleMessage(Message msg) {
            switch (msg.what) {
                case MSG_UPDATE_SUGGESTIONS:
                    updateSuggestions();
                    break;
                case MSG_UPDATE_OLD_SUGGESTIONS:
                    setOldSuggestions();
                    break;
                case MSG_START_TUTORIAL:
                    if (mTutorial == null) {
                        if (mKeyboardSwitcher.getInputView().isShown()) {
                            mTutorial = new Tutorial(
                                    LatinIME.this, mKeyboardSwitcher.getInputView());
                            mTutorial.start();
                        } else {
                            // Try again soon if the view is not yet showing
                            sendMessageDelayed(obtainMessage(MSG_START_TUTORIAL), 100);
                        }
                    }
                    break;
                case MSG_UPDATE_SHIFT_STATE:
                    updateShiftKeyState(getCurrentInputEditorInfo());
                    break;
                case MSG_VOICE_RESULTS:
                    handleVoiceResults();
                    break;
                case MSG_START_LISTENING_AFTER_SWIPE:
                    if (mLastKeyTime < mSwipeTriggerTimeMillis) {
                        startListening(true);
                    }
            }
        }
    };

    @Override public void onCreate() {
        LatinImeLogger.init(this);
        super.onCreate();
        //setStatusIcon(R.drawable.ime_qwerty);
        mResources = getResources();
        final Configuration conf = mResources.getConfiguration();
        final SharedPreferences prefs = PreferenceManager.getDefaultSharedPreferences(this);
        mLanguageSwitcher = new LanguageSwitcher(this);
        mLanguageSwitcher.loadLocales(prefs);
        mKeyboardSwitcher = new KeyboardSwitcher(this, this);
        mKeyboardSwitcher.setLanguageSwitcher(mLanguageSwitcher);
        mSystemLocale = conf.locale.toString();
        mLanguageSwitcher.setSystemLocale(conf.locale);
        String inputLanguage = mLanguageSwitcher.getInputLanguage();
        if (inputLanguage == null) {
            inputLanguage = conf.locale.toString();
        }

        LatinIMEUtil.GCUtils.getInstance().reset();
        boolean tryGC = true;
        for (int i = 0; i < LatinIMEUtil.GCUtils.GC_TRY_LOOP_MAX && tryGC; ++i) {
            try {
                initSuggest(inputLanguage);
                tryGC = false;
            } catch (OutOfMemoryError e) {
                tryGC = LatinIMEUtil.GCUtils.getInstance().tryGCOrWait(inputLanguage, e);
            }
        }

        mOrientation = conf.orientation;
        initSuggestPuncList();

        // register to receive ringer mode changes for silent mode
        IntentFilter filter = new IntentFilter(AudioManager.RINGER_MODE_CHANGED_ACTION);
        registerReceiver(mReceiver, filter);
        if (VOICE_INSTALLED) {
            mVoiceInput = new VoiceInput(this, this);
            mHints = new Hints(this, new Hints.Display() {
                public void showHint(int viewResource) {
                    LayoutInflater inflater = (LayoutInflater) getSystemService(
                            Context.LAYOUT_INFLATER_SERVICE);
                    View view = inflater.inflate(viewResource, null);
                    setCandidatesView(view);
                    setCandidatesViewShown(true);
                    mIsShowingHint = true;
                }
              });
        }
        prefs.registerOnSharedPreferenceChangeListener(this);
    }

    /**
     * Loads a dictionary or multiple separated dictionary
     * @return returns array of dictionary resource ids
     */
    static int[] getDictionary(Resources res) {
        String packageName = LatinIME.class.getPackage().getName();
        XmlResourceParser xrp = res.getXml(R.xml.dictionary);
        ArrayList<Integer> dictionaries = new ArrayList<Integer>();

        try {
            int current = xrp.getEventType();
            while (current != XmlResourceParser.END_DOCUMENT) {
                if (current == XmlResourceParser.START_TAG) {
                    String tag = xrp.getName();
                    if (tag != null) {
                        if (tag.equals("part")) {
                            String dictFileName = xrp.getAttributeValue(null, "name");
                            dictionaries.add(res.getIdentifier(dictFileName, "raw", packageName));
                        }
                    }
                }
                xrp.next();
                current = xrp.getEventType();
            }
        } catch (XmlPullParserException e) {
            Log.e(TAG, "Dictionary XML parsing failure");
        } catch (IOException e) {
            Log.e(TAG, "Dictionary XML IOException");
        }

        int count = dictionaries.size();
        int[] dict = new int[count];
        for (int i = 0; i < count; i++) {
            dict[i] = dictionaries.get(i);
        }

        return dict;
    }

    private void initSuggest(String locale) {
        mInputLocale = locale;

        Resources orig = getResources();
        Configuration conf = orig.getConfiguration();
        Locale saveLocale = conf.locale;
        conf.locale = new Locale(locale);
        orig.updateConfiguration(conf, orig.getDisplayMetrics());
        if (mSuggest != null) {
            mSuggest.close();
        }
        SharedPreferences sp = PreferenceManager.getDefaultSharedPreferences(this);
        mQuickFixes = sp.getBoolean(PREF_QUICK_FIXES, true);

        int[] dictionaries = getDictionary(orig);
        mSuggest = new Suggest(this, dictionaries);
        updateAutoTextEnabled(saveLocale);
        if (mUserDictionary != null) mUserDictionary.close();
        mUserDictionary = new UserDictionary(this, mInputLocale);
        if (mContactsDictionary == null) {
            mContactsDictionary = new ContactsDictionary(this, Suggest.DIC_CONTACTS);
        }
        if (mAutoDictionary != null) {
            mAutoDictionary.close();
        }
        mAutoDictionary = new AutoDictionary(this, this, mInputLocale, Suggest.DIC_AUTO);
        if (mUserBigramDictionary != null) {
            mUserBigramDictionary.close();
        }
        mUserBigramDictionary = new UserBigramDictionary(this, this, mInputLocale,
                Suggest.DIC_USER);
        mSuggest.setUserBigramDictionary(mUserBigramDictionary);
        mSuggest.setUserDictionary(mUserDictionary);
        mSuggest.setContactsDictionary(mContactsDictionary);
        mSuggest.setAutoDictionary(mAutoDictionary);
        updateCorrectionMode();
        mWordSeparators = mResources.getString(R.string.word_separators);
        mSentenceSeparators = mResources.getString(R.string.sentence_separators);

        conf.locale = saveLocale;
        orig.updateConfiguration(conf, orig.getDisplayMetrics());
    }

    @Override
    public void onDestroy() {
        if (mUserDictionary != null) {
            mUserDictionary.close();
        }
        if (mContactsDictionary != null) {
            mContactsDictionary.close();
        }
        unregisterReceiver(mReceiver);
        if (VOICE_INSTALLED && mVoiceInput != null) {
            mVoiceInput.destroy();
        }
        LatinImeLogger.commit();
        LatinImeLogger.onDestroy();
        super.onDestroy();
    }

    @Override
    public void onConfigurationChanged(Configuration conf) {
        // If the system locale changes and is different from the saved
        // locale (mSystemLocale), then reload the input locale list from the
        // latin ime settings (shared prefs) and reset the input locale
        // to the first one.
        final String systemLocale = conf.locale.toString();
        if (!TextUtils.equals(systemLocale, mSystemLocale)) {
            mSystemLocale = systemLocale;
            if (mLanguageSwitcher != null) {
                mLanguageSwitcher.loadLocales(
                        PreferenceManager.getDefaultSharedPreferences(this));
                mLanguageSwitcher.setSystemLocale(conf.locale);
                toggleLanguage(true, true);
            } else {
                reloadKeyboards();
            }
        }
        // If orientation changed while predicting, commit the change
        if (conf.orientation != mOrientation) {
            InputConnection ic = getCurrentInputConnection();
            commitTyped(ic);
            if (ic != null) ic.finishComposingText(); // For voice input
            mOrientation = conf.orientation;
            reloadKeyboards();
        }
        mConfigurationChanging = true;
        super.onConfigurationChanged(conf);
        if (mRecognizing) {
            switchToRecognitionStatusView();
        }
        mConfigurationChanging = false;
    }

    @Override
    public View onCreateInputView() {
        mKeyboardSwitcher.recreateInputView();
        mKeyboardSwitcher.makeKeyboards(true);
        mKeyboardSwitcher.setKeyboardMode(
                KeyboardSwitcher.MODE_TEXT, 0,
                shouldShowVoiceButton(makeFieldContext(), getCurrentInputEditorInfo()));
        return mKeyboardSwitcher.getInputView();
    }

    @Override
    public View onCreateCandidatesView() {
        mKeyboardSwitcher.makeKeyboards(true);
        mCandidateViewContainer = (LinearLayout) getLayoutInflater().inflate(
                R.layout.candidates, null);
        mCandidateView = (CandidateView) mCandidateViewContainer.findViewById(R.id.candidates);
        mCandidateView.setService(this);
        setCandidatesViewShown(true);
        return mCandidateViewContainer;
    }

    @Override
    public void onStartInputView(EditorInfo attribute, boolean restarting) {
        LatinKeyboardView inputView = mKeyboardSwitcher.getInputView();
        // In landscape mode, this method gets called without the input view being created.
        if (inputView == null) {
            return;
        }

        if (mRefreshKeyboardRequired) {
            mRefreshKeyboardRequired = false;
            toggleLanguage(true, true);
        }

        mKeyboardSwitcher.makeKeyboards(false);

        TextEntryState.newSession(this);

        // Most such things we decide below in the switch statement, but we need to know
        // now whether this is a password text field, because we need to know now (before
        // the switch statement) whether we want to enable the voice button.
        mPasswordText = false;
        int variation = attribute.inputType & EditorInfo.TYPE_MASK_VARIATION;
        if (variation == EditorInfo.TYPE_TEXT_VARIATION_PASSWORD ||
                variation == EditorInfo.TYPE_TEXT_VARIATION_VISIBLE_PASSWORD) {
            mPasswordText = true;
        }

        mEnableVoiceButton = shouldShowVoiceButton(makeFieldContext(), attribute);
        final boolean enableVoiceButton = mEnableVoiceButton && mEnableVoice;

        mAfterVoiceInput = false;
        mImmediatelyAfterVoiceInput = false;
        mShowingVoiceSuggestions = false;
        mVoiceInputHighlighted = false;
        mInputTypeNoAutoCorrect = false;
        mPredictionOn = false;
        mCompletionOn = false;
        mCompletions = null;
        mCapsLock = false;
        mEnteredText = null;

        switch (attribute.inputType & EditorInfo.TYPE_MASK_CLASS) {
            case EditorInfo.TYPE_CLASS_NUMBER:
            case EditorInfo.TYPE_CLASS_DATETIME:
                mKeyboardSwitcher.setKeyboardMode(KeyboardSwitcher.MODE_SYMBOLS,
                        attribute.imeOptions, enableVoiceButton);
                break;
            case EditorInfo.TYPE_CLASS_PHONE:
                mKeyboardSwitcher.setKeyboardMode(KeyboardSwitcher.MODE_PHONE,
                        attribute.imeOptions, enableVoiceButton);
                break;
            case EditorInfo.TYPE_CLASS_TEXT:
                mKeyboardSwitcher.setKeyboardMode(KeyboardSwitcher.MODE_TEXT,
                        attribute.imeOptions, enableVoiceButton);
                //startPrediction();
                mPredictionOn = true;
                // Make sure that passwords are not displayed in candidate view
                if (variation == EditorInfo.TYPE_TEXT_VARIATION_PASSWORD ||
                        variation == EditorInfo.TYPE_TEXT_VARIATION_VISIBLE_PASSWORD ) {
                    mPredictionOn = false;
                }
                if (variation == EditorInfo.TYPE_TEXT_VARIATION_EMAIL_ADDRESS
                        || variation == EditorInfo.TYPE_TEXT_VARIATION_PERSON_NAME) {
                    mAutoSpace = false;
                } else {
                    mAutoSpace = true;
                }
                if (variation == EditorInfo.TYPE_TEXT_VARIATION_EMAIL_ADDRESS) {
                    mPredictionOn = false;
                    mKeyboardSwitcher.setKeyboardMode(KeyboardSwitcher.MODE_EMAIL,
                            attribute.imeOptions, enableVoiceButton);
                } else if (variation == EditorInfo.TYPE_TEXT_VARIATION_URI) {
                    mPredictionOn = false;
                    mKeyboardSwitcher.setKeyboardMode(KeyboardSwitcher.MODE_URL,
                            attribute.imeOptions, enableVoiceButton);
                } else if (variation == EditorInfo.TYPE_TEXT_VARIATION_SHORT_MESSAGE) {
                    mKeyboardSwitcher.setKeyboardMode(KeyboardSwitcher.MODE_IM,
                            attribute.imeOptions, enableVoiceButton);
                } else if (variation == EditorInfo.TYPE_TEXT_VARIATION_FILTER) {
                    mPredictionOn = false;
                } else if (variation == EditorInfo.TYPE_TEXT_VARIATION_WEB_EDIT_TEXT) {
                    mKeyboardSwitcher.setKeyboardMode(KeyboardSwitcher.MODE_WEB,
                            attribute.imeOptions, enableVoiceButton);
                    // If it's a browser edit field and auto correct is not ON explicitly, then
                    // disable auto correction, but keep suggestions on.
                    if ((attribute.inputType & EditorInfo.TYPE_TEXT_FLAG_AUTO_CORRECT) == 0) {
                        mInputTypeNoAutoCorrect = true;
                    }
                }

                // If NO_SUGGESTIONS is set, don't do prediction.
                if ((attribute.inputType & EditorInfo.TYPE_TEXT_FLAG_NO_SUGGESTIONS) != 0) {
                    mPredictionOn = false;
                    mInputTypeNoAutoCorrect = true;
                }
                // If it's not multiline and the autoCorrect flag is not set, then don't correct
                if ((attribute.inputType & EditorInfo.TYPE_TEXT_FLAG_AUTO_CORRECT) == 0 &&
                        (attribute.inputType & EditorInfo.TYPE_TEXT_FLAG_MULTI_LINE) == 0) {
                    mInputTypeNoAutoCorrect = true;
                }
                if ((attribute.inputType & EditorInfo.TYPE_TEXT_FLAG_AUTO_COMPLETE) != 0) {
                    mPredictionOn = false;
                    mCompletionOn = isFullscreenMode();
                }
                break;
            default:
                mKeyboardSwitcher.setKeyboardMode(KeyboardSwitcher.MODE_TEXT,
                        attribute.imeOptions, enableVoiceButton);
        }
        inputView.closing();
        mComposing.setLength(0);
        mPredicting = false;
        mDeleteCount = 0;
        mJustAddedAutoSpace = false;
        loadSettings();
        updateShiftKeyState(attribute);

        setCandidatesViewShownInternal(isCandidateStripVisible() || mCompletionOn,
                false /* needsInputViewShown */ );
        updateSuggestions();

        // If the dictionary is not big enough, don't auto correct
        mHasDictionary = mSuggest.hasMainDictionary();

        updateCorrectionMode();

        inputView.setPreviewEnabled(mPopupOn);
        inputView.setProximityCorrectionEnabled(true);
        mPredictionOn = mPredictionOn && (mCorrectionMode > 0 || mShowSuggestions);
        checkTutorial(attribute.privateImeOptions);
        if (TRACE) Debug.startMethodTracing("/data/trace/latinime");
    }

    @Override
    public void onFinishInput() {
        super.onFinishInput();

        LatinImeLogger.commit();
        onAutoCompletionStateChanged(false);

        if (VOICE_INSTALLED && !mConfigurationChanging) {
            if (mAfterVoiceInput) {
                mVoiceInput.flushAllTextModificationCounters();
                mVoiceInput.logInputEnded();
            }
            mVoiceInput.flushLogs();
            mVoiceInput.cancel();
        }
        if (mKeyboardSwitcher.getInputView() != null) {
            mKeyboardSwitcher.getInputView().closing();
        }
        if (mAutoDictionary != null) mAutoDictionary.flushPendingWrites();
        if (mUserBigramDictionary != null) mUserBigramDictionary.flushPendingWrites();
    }

    @Override
    public void onUpdateExtractedText(int token, ExtractedText text) {
        super.onUpdateExtractedText(token, text);
        InputConnection ic = getCurrentInputConnection();
        if (!mImmediatelyAfterVoiceInput && mAfterVoiceInput && ic != null) {
            if (mHints.showPunctuationHintIfNecessary(ic)) {
                mVoiceInput.logPunctuationHintDisplayed();
            }
        }
        mImmediatelyAfterVoiceInput = false;
    }

    @Override
    public void onUpdateSelection(int oldSelStart, int oldSelEnd,
            int newSelStart, int newSelEnd,
            int candidatesStart, int candidatesEnd) {
        super.onUpdateSelection(oldSelStart, oldSelEnd, newSelStart, newSelEnd,
                candidatesStart, candidatesEnd);

        if (DEBUG) {
            Log.i(TAG, "onUpdateSelection: oss=" + oldSelStart
                    + ", ose=" + oldSelEnd
                    + ", nss=" + newSelStart
                    + ", nse=" + newSelEnd
                    + ", cs=" + candidatesStart
                    + ", ce=" + candidatesEnd);
        }

        if (mAfterVoiceInput) {
            mVoiceInput.setCursorPos(newSelEnd);
            mVoiceInput.setSelectionSpan(newSelEnd - newSelStart);
        }

        // If the current selection in the text view changes, we should
        // clear whatever candidate text we have.
        if ((((mComposing.length() > 0 && mPredicting) || mVoiceInputHighlighted)
                && (newSelStart != candidatesEnd
                    || newSelEnd != candidatesEnd)
                && mLastSelectionStart != newSelStart)) {
            mComposing.setLength(0);
            mPredicting = false;
            postUpdateSuggestions();
            TextEntryState.reset();
            InputConnection ic = getCurrentInputConnection();
            if (ic != null) {
                ic.finishComposingText();
            }
            mVoiceInputHighlighted = false;
        } else if (!mPredicting && !mJustAccepted) {
            switch (TextEntryState.getState()) {
                case ACCEPTED_DEFAULT:
                    TextEntryState.reset();
                    // fall through
                case SPACE_AFTER_PICKED:
                    mJustAddedAutoSpace = false;  // The user moved the cursor.
                    break;
            }
        }
        mJustAccepted = false;
        postUpdateShiftKeyState();

        // Make a note of the cursor position
        mLastSelectionStart = newSelStart;
        mLastSelectionEnd = newSelEnd;


<<<<<<< HEAD
        // Check if we should go in or out of correction mode.
        // TODO: Uncomment this block when we enable re-editing feature
        // If a word is selected
        /*
        if (isPredictionOn() && mJustRevertedSeparator == null
                && (candidatesStart == candidatesEnd || newSelStart != oldSelStart
                        || TextEntryState.isCorrecting())
                && (newSelStart < newSelEnd - 1 || (!mPredicting))
                && !mVoiceInputHighlighted) {
            if (isCursorTouchingWord() || mLastSelectionStart < mLastSelectionEnd) {
                postUpdateOldSuggestions();
            } else {
                abortCorrection(false);
=======
        // Don't look for corrections if the keyboard is not visible
        if (mKeyboardSwitcher != null && mKeyboardSwitcher.getInputView() != null
                && mKeyboardSwitcher.getInputView().isShown()) {
            // Check if we should go in or out of correction mode.
            if (isPredictionOn()
                    && mJustRevertedSeparator == null
                    && (candidatesStart == candidatesEnd || newSelStart != oldSelStart
                            || TextEntryState.isCorrecting())
                    && (newSelStart < newSelEnd - 1 || (!mPredicting))
                    && !mVoiceInputHighlighted) {
                if (isCursorTouchingWord() || mLastSelectionStart < mLastSelectionEnd) {
                    postUpdateOldSuggestions();
                } else {
                    abortCorrection(false);
                }
>>>>>>> 48206a62
            }
        }
        */
    }

    @Override
    public void hideWindow() {
        LatinImeLogger.commit();
        onAutoCompletionStateChanged(false);

        if (TRACE) Debug.stopMethodTracing();
        if (mOptionsDialog != null && mOptionsDialog.isShowing()) {
            mOptionsDialog.dismiss();
            mOptionsDialog = null;
        }
        if (!mConfigurationChanging) {
            if (mAfterVoiceInput) mVoiceInput.logInputEnded();
            if (mVoiceWarningDialog != null && mVoiceWarningDialog.isShowing()) {
                mVoiceInput.logKeyboardWarningDialogDismissed();
                mVoiceWarningDialog.dismiss();
                mVoiceWarningDialog = null;
            }
            if (VOICE_INSTALLED & mRecognizing) {
                mVoiceInput.cancel();
            }
        }
        mWordToSuggestions.clear();
        mWordHistory.clear();
        super.hideWindow();
        TextEntryState.endSession();
    }

    @Override
    public void onDisplayCompletions(CompletionInfo[] completions) {
        if (DEBUG) {
            Log.i("foo", "Received completions:");
            for (int i=0; i<(completions != null ? completions.length : 0); i++) {
                Log.i("foo", "  #" + i + ": " + completions[i]);
            }
        }
        if (mCompletionOn) {
            mCompletions = completions;
            if (completions == null) {
                clearSuggestions();
                return;
            }

            List<CharSequence> stringList = new ArrayList<CharSequence>();
            for (int i=0; i<(completions != null ? completions.length : 0); i++) {
                CompletionInfo ci = completions[i];
                if (ci != null) stringList.add(ci.getText());
            }
            // When in fullscreen mode, show completions generated by the application
            setSuggestions(stringList, true, true, true);
            mBestWord = null;
            setCandidatesViewShown(true);
        }
    }

    private void setCandidatesViewShownInternal(boolean shown, boolean needsInputViewShown) {
        // TODO: Remove this if we support candidates with hard keyboard
        if (onEvaluateInputViewShown()) {
            super.setCandidatesViewShown(shown && mKeyboardSwitcher.getInputView() != null
                    && (needsInputViewShown ? mKeyboardSwitcher.getInputView().isShown() : true));
        }
    }

    @Override
    public void setCandidatesViewShown(boolean shown) {
        setCandidatesViewShownInternal(shown, true /* needsInputViewShown */ );
    }

    @Override
    public void onComputeInsets(InputMethodService.Insets outInsets) {
        super.onComputeInsets(outInsets);
        if (!isFullscreenMode()) {
            outInsets.contentTopInsets = outInsets.visibleTopInsets;
        }
    }

    @Override
    public boolean onEvaluateFullscreenMode() {
        DisplayMetrics dm = getResources().getDisplayMetrics();
        float displayHeight = dm.heightPixels;
        // If the display is more than X inches high, don't go to fullscreen mode
        float dimen = getResources().getDimension(R.dimen.max_height_for_fullscreen);
        if (displayHeight > dimen) {
            return false;
        } else {
            return super.onEvaluateFullscreenMode();
        }
    }

    @Override
    public boolean onKeyDown(int keyCode, KeyEvent event) {
        switch (keyCode) {
            case KeyEvent.KEYCODE_BACK:
                if (event.getRepeatCount() == 0 && mKeyboardSwitcher.getInputView() != null) {
                    if (mKeyboardSwitcher.getInputView().handleBack()) {
                        return true;
                    } else if (mTutorial != null) {
                        mTutorial.close();
                        mTutorial = null;
                    }
                }
                break;
            case KeyEvent.KEYCODE_DPAD_DOWN:
            case KeyEvent.KEYCODE_DPAD_UP:
            case KeyEvent.KEYCODE_DPAD_LEFT:
            case KeyEvent.KEYCODE_DPAD_RIGHT:
                // If tutorial is visible, don't allow dpad to work
                if (mTutorial != null) {
                    return true;
                }
                break;
        }
        return super.onKeyDown(keyCode, event);
    }

    @Override
    public boolean onKeyUp(int keyCode, KeyEvent event) {
        switch (keyCode) {
            case KeyEvent.KEYCODE_DPAD_DOWN:
            case KeyEvent.KEYCODE_DPAD_UP:
            case KeyEvent.KEYCODE_DPAD_LEFT:
            case KeyEvent.KEYCODE_DPAD_RIGHT:
                // If tutorial is visible, don't allow dpad to work
                if (mTutorial != null) {
                    return true;
                }
                LatinKeyboardView inputView = mKeyboardSwitcher.getInputView();
                // Enable shift key and DPAD to do selections
                if (inputView != null && inputView.isShown()
                        && inputView.isShifted()) {
                    event = new KeyEvent(event.getDownTime(), event.getEventTime(),
                            event.getAction(), event.getKeyCode(), event.getRepeatCount(),
                            event.getDeviceId(), event.getScanCode(),
                            KeyEvent.META_SHIFT_LEFT_ON | KeyEvent.META_SHIFT_ON);
                    InputConnection ic = getCurrentInputConnection();
                    if (ic != null) ic.sendKeyEvent(event);
                    return true;
                }
                break;
        }
        return super.onKeyUp(keyCode, event);
    }

    private void revertVoiceInput() {
        InputConnection ic = getCurrentInputConnection();
        if (ic != null) ic.commitText("", 1);
        updateSuggestions();
        mVoiceInputHighlighted = false;
    }

    private void commitVoiceInput() {
        InputConnection ic = getCurrentInputConnection();
        if (ic != null) ic.finishComposingText();
        updateSuggestions();
        mVoiceInputHighlighted = false;
    }

    private void reloadKeyboards() {
        if (mKeyboardSwitcher == null) {
            mKeyboardSwitcher = new KeyboardSwitcher(this, this);
        }
        mKeyboardSwitcher.setLanguageSwitcher(mLanguageSwitcher);
        if (mKeyboardSwitcher.getInputView() != null
                && mKeyboardSwitcher.getKeyboardMode() != KeyboardSwitcher.MODE_NONE) {
            mKeyboardSwitcher.setVoiceMode(mEnableVoice && mEnableVoiceButton, mVoiceOnPrimary);
        }
        mKeyboardSwitcher.makeKeyboards(true);
    }

    private void commitTyped(InputConnection inputConnection) {
        if (mPredicting) {
            mPredicting = false;
            if (mComposing.length() > 0) {
                if (inputConnection != null) {
                    inputConnection.commitText(mComposing, 1);
                }
                mCommittedLength = mComposing.length();
                TextEntryState.acceptedTyped(mComposing);
                addToDictionaries(mComposing, AutoDictionary.FREQUENCY_FOR_TYPED);
            }
            updateSuggestions();
        }
    }

    private void postUpdateShiftKeyState() {
        mHandler.removeMessages(MSG_UPDATE_SHIFT_STATE);
        // TODO: Should remove this 300ms delay?
        mHandler.sendMessageDelayed(mHandler.obtainMessage(MSG_UPDATE_SHIFT_STATE), 300);
    }

    public void updateShiftKeyState(EditorInfo attr) {
        InputConnection ic = getCurrentInputConnection();
        if (ic != null && attr != null && mKeyboardSwitcher.isAlphabetMode()) {
            mKeyboardSwitcher.setShifted(mShiftKeyState.isMomentary() || mCapsLock
                    || getCursorCapsMode(ic, attr) != 0);
        }
    }

    private int getCursorCapsMode(InputConnection ic, EditorInfo attr) {
        int caps = 0;
        EditorInfo ei = getCurrentInputEditorInfo();
        if (mAutoCap && ei != null && ei.inputType != EditorInfo.TYPE_NULL) {
            caps = ic.getCursorCapsMode(attr.inputType);
        }
        return caps;
    }

    private void swapPunctuationAndSpace() {
        final InputConnection ic = getCurrentInputConnection();
        if (ic == null) return;
        CharSequence lastTwo = ic.getTextBeforeCursor(2, 0);
        if (lastTwo != null && lastTwo.length() == 2
                && lastTwo.charAt(0) == KEYCODE_SPACE && isSentenceSeparator(lastTwo.charAt(1))) {
            ic.beginBatchEdit();
            ic.deleteSurroundingText(2, 0);
            ic.commitText(lastTwo.charAt(1) + " ", 1);
            ic.endBatchEdit();
            updateShiftKeyState(getCurrentInputEditorInfo());
            mJustAddedAutoSpace = true;
        }
    }

    private void reswapPeriodAndSpace() {
        final InputConnection ic = getCurrentInputConnection();
        if (ic == null) return;
        CharSequence lastThree = ic.getTextBeforeCursor(3, 0);
        if (lastThree != null && lastThree.length() == 3
                && lastThree.charAt(0) == KEYCODE_PERIOD
                && lastThree.charAt(1) == KEYCODE_SPACE
                && lastThree.charAt(2) == KEYCODE_PERIOD) {
            ic.beginBatchEdit();
            ic.deleteSurroundingText(3, 0);
            ic.commitText(" ..", 1);
            ic.endBatchEdit();
            updateShiftKeyState(getCurrentInputEditorInfo());
        }
    }

    private void doubleSpace() {
        //if (!mAutoPunctuate) return;
        if (mCorrectionMode == Suggest.CORRECTION_NONE) return;
        final InputConnection ic = getCurrentInputConnection();
        if (ic == null) return;
        CharSequence lastThree = ic.getTextBeforeCursor(3, 0);
        if (lastThree != null && lastThree.length() == 3
                && Character.isLetterOrDigit(lastThree.charAt(0))
                && lastThree.charAt(1) == KEYCODE_SPACE && lastThree.charAt(2) == KEYCODE_SPACE) {
            ic.beginBatchEdit();
            ic.deleteSurroundingText(2, 0);
            ic.commitText(". ", 1);
            ic.endBatchEdit();
            updateShiftKeyState(getCurrentInputEditorInfo());
            mJustAddedAutoSpace = true;
        }
    }

    private void maybeRemovePreviousPeriod(CharSequence text) {
        final InputConnection ic = getCurrentInputConnection();
        if (ic == null) return;

        // When the text's first character is '.', remove the previous period
        // if there is one.
        CharSequence lastOne = ic.getTextBeforeCursor(1, 0);
        if (lastOne != null && lastOne.length() == 1
                && lastOne.charAt(0) == KEYCODE_PERIOD
                && text.charAt(0) == KEYCODE_PERIOD) {
            ic.deleteSurroundingText(1, 0);
        }
    }

    private void removeTrailingSpace() {
        final InputConnection ic = getCurrentInputConnection();
        if (ic == null) return;

        CharSequence lastOne = ic.getTextBeforeCursor(1, 0);
        if (lastOne != null && lastOne.length() == 1
                && lastOne.charAt(0) == KEYCODE_SPACE) {
            ic.deleteSurroundingText(1, 0);
        }
    }

    public boolean addWordToDictionary(String word) {
        mUserDictionary.addWord(word, 128);
        // Suggestion strip should be updated after the operation of adding word to the
        // user dictionary
        postUpdateSuggestions();
        return true;
    }

    private boolean isAlphabet(int code) {
        if (Character.isLetter(code)) {
            return true;
        } else {
            return false;
        }
    }

    private boolean hasMultipleEnabledIMEs() {
        return ((InputMethodManager) getSystemService(
                INPUT_METHOD_SERVICE)).getEnabledInputMethodList().size() > 1;
    }

    private void showInputMethodPicker() {
        ((InputMethodManager) getSystemService(INPUT_METHOD_SERVICE))
                .showInputMethodPicker();
    }

    private void onOptionKeyPressed() {
        if (!isShowingOptionDialog()) {
            if (hasMultipleEnabledIMEs()) {
                showOptionsMenu();
            } else {
                launchSettings();
            }
        }
    }

    private void onOptionKeyLongPressed() {
        if (!isShowingOptionDialog()) {
            if (hasMultipleEnabledIMEs()) {
                showInputMethodPicker();
            } else {
                launchSettings();
            }
        }
    }

    private boolean isShowingOptionDialog() {
        return mOptionsDialog != null && mOptionsDialog.isShowing();
    }

    // Implementation of KeyboardViewListener

    public void onKey(int primaryCode, int[] keyCodes, int x, int y) {
        long when = SystemClock.uptimeMillis();
        if (primaryCode != Keyboard.KEYCODE_DELETE ||
                when > mLastKeyTime + QUICK_PRESS) {
            mDeleteCount = 0;
        }
        mLastKeyTime = when;
        switch (primaryCode) {
            case Keyboard.KEYCODE_DELETE:
                handleBackspace();
                mDeleteCount++;
                LatinImeLogger.logOnDelete();
                break;
            case Keyboard.KEYCODE_SHIFT:
                // Shift key is handled in onPress().
                break;
            case Keyboard.KEYCODE_CANCEL:
                if (!isShowingOptionDialog()) {
                    handleClose();
                }
                break;
            case LatinKeyboardView.KEYCODE_OPTIONS:
                onOptionKeyPressed();
                break;
            case LatinKeyboardView.KEYCODE_OPTIONS_LONGPRESS:
                onOptionKeyLongPressed();
                break;
            case LatinKeyboardView.KEYCODE_NEXT_LANGUAGE:
                toggleLanguage(false, true);
                break;
            case LatinKeyboardView.KEYCODE_PREV_LANGUAGE:
                toggleLanguage(false, false);
                break;
            case Keyboard.KEYCODE_MODE_CHANGE:
                // TODO: Mode change (symbol key) should be handled in onPress().
                changeKeyboardMode();
                break;
            case LatinKeyboardView.KEYCODE_VOICE:
                if (VOICE_INSTALLED) {
                    startListening(false /* was a button press, was not a swipe */);
                }
                break;
            case 9 /*Tab*/:
                sendDownUpKeyEvents(KeyEvent.KEYCODE_TAB);
                break;
            default:
                if (primaryCode != KEYCODE_ENTER) {
                    mJustAddedAutoSpace = false;
                }
                LatinImeLogger.logOnInputChar((char)primaryCode, x, y);
                if (isWordSeparator(primaryCode)) {
                    handleSeparator(primaryCode);
                } else {
                    handleCharacter(primaryCode, keyCodes);
                }
                // Cancel the just reverted state
                mJustRevertedSeparator = null;
        }
        if (mKeyboardSwitcher.onKey(primaryCode)) {
            changeKeyboardMode();
        }
        // Reset after any single keystroke
        mEnteredText = null;
    }

    public void onText(CharSequence text) {
        if (VOICE_INSTALLED && mVoiceInputHighlighted) {
            commitVoiceInput();
        }
        InputConnection ic = getCurrentInputConnection();
        if (ic == null) return;
        abortCorrection(false);
        ic.beginBatchEdit();
        if (mPredicting) {
            commitTyped(ic);
        }
        maybeRemovePreviousPeriod(text);
        ic.commitText(text, 1);
        ic.endBatchEdit();
        updateShiftKeyState(getCurrentInputEditorInfo());
        mJustRevertedSeparator = null;
        mJustAddedAutoSpace = false;
        mEnteredText = text;
    }

    private void handleBackspace() {
        if (VOICE_INSTALLED && mVoiceInputHighlighted) {
            mVoiceInput.incrementTextModificationDeleteCount(
                    mVoiceResults.candidates.get(0).toString().length());
            revertVoiceInput();
            return;
        }
        boolean deleteChar = false;
        InputConnection ic = getCurrentInputConnection();
        if (ic == null) return;

        ic.beginBatchEdit();

        if (mAfterVoiceInput) {
            // Don't log delete if the user is pressing delete at
            // the beginning of the text box (hence not deleting anything)
            if (mVoiceInput.getCursorPos() > 0) {
                // If anything was selected before the delete was pressed, increment the
                // delete count by the length of the selection
                int deleteLen  =  mVoiceInput.getSelectionSpan() > 0 ?
                        mVoiceInput.getSelectionSpan() : 1;
                mVoiceInput.incrementTextModificationDeleteCount(deleteLen);
            }
        }

        if (mPredicting) {
            final int length = mComposing.length();
            if (length > 0) {
                mComposing.delete(length - 1, length);
                mWord.deleteLast();
                ic.setComposingText(mComposing, 1);
                if (mComposing.length() == 0) {
                    mPredicting = false;
                }
                postUpdateSuggestions();
            } else {
                ic.deleteSurroundingText(1, 0);
            }
        } else {
            deleteChar = true;
        }
        postUpdateShiftKeyState();
        TextEntryState.backspace();
        if (TextEntryState.getState() == TextEntryState.State.UNDO_COMMIT) {
            revertLastWord(deleteChar);
            ic.endBatchEdit();
            return;
        } else if (mEnteredText != null && sameAsTextBeforeCursor(ic, mEnteredText)) {
            ic.deleteSurroundingText(mEnteredText.length(), 0);
        } else if (deleteChar) {
            if (mCandidateView != null && mCandidateView.dismissAddToDictionaryHint()) {
                // Go back to the suggestion mode if the user canceled the
                // "Tap again to save".
                // NOTE: In gerenal, we don't revert the word when backspacing
                // from a manual suggestion pick.  We deliberately chose a
                // different behavior only in the case of picking the first
                // suggestion (typed word).  It's intentional to have made this
                // inconsistent with backspacing after selecting other suggestions.
                revertLastWord(deleteChar);
            } else {
                sendDownUpKeyEvents(KeyEvent.KEYCODE_DEL);
                if (mDeleteCount > DELETE_ACCELERATE_AT) {
                    sendDownUpKeyEvents(KeyEvent.KEYCODE_DEL);
                }
            }
        }
        mJustRevertedSeparator = null;
        ic.endBatchEdit();
    }

    private void resetShift() {
        handleShiftInternal(true);
    }

    private void handleShift() {
        handleShiftInternal(false);
    }

    private void handleShiftInternal(boolean forceNormal) {
        mHandler.removeMessages(MSG_UPDATE_SHIFT_STATE);
        KeyboardSwitcher switcher = mKeyboardSwitcher;
        LatinKeyboardView inputView = switcher.getInputView();
        if (switcher.isAlphabetMode()) {
            if (mCapsLock || forceNormal) {
                mCapsLock = false;
                switcher.setShifted(false);
            } else if (inputView != null) {
                if (inputView.isShifted()) {
                    mCapsLock = true;
                    switcher.setShiftLocked(true);
                } else {
                    switcher.setShifted(true);
                }
            }
        } else {
            switcher.toggleShift();
        }
    }

    private void abortCorrection(boolean force) {
        if (force || TextEntryState.isCorrecting()) {
            getCurrentInputConnection().finishComposingText();
            clearSuggestions();
        }
    }

    private void handleCharacter(int primaryCode, int[] keyCodes) {
        if (VOICE_INSTALLED && mVoiceInputHighlighted) {
            commitVoiceInput();
        }

        if (mAfterVoiceInput) {
            // Assume input length is 1. This assumption fails for smiley face insertions.
            mVoiceInput.incrementTextModificationInsertCount(1);
        }
        if (mLastSelectionStart == mLastSelectionEnd && TextEntryState.isCorrecting()) {
            abortCorrection(false);
        }

        if (isAlphabet(primaryCode) && isPredictionOn() && !isCursorTouchingWord()) {
            if (!mPredicting) {
                mPredicting = true;
                mComposing.setLength(0);
                saveWordInHistory(mBestWord);
                mWord.reset();
            }
        }
        if (mKeyboardSwitcher.getInputView().isShifted()) {
            // TODO: This doesn't work with [beta], need to fix it in the next release.
            if (keyCodes == null || keyCodes[0] < Character.MIN_CODE_POINT
                    || keyCodes[0] > Character.MAX_CODE_POINT) {
                return;
            }
            primaryCode = keyCodes[0];
            if (mKeyboardSwitcher.isAlphabetMode()) {
                primaryCode = Character.toUpperCase(primaryCode);
            }
        }
        if (mPredicting) {
            if (mKeyboardSwitcher.getInputView().isShifted()
                    && mKeyboardSwitcher.isAlphabetMode()
                    && mComposing.length() == 0) {
                mWord.setCapitalized(true);
            }
            mComposing.append((char) primaryCode);
            mWord.add(primaryCode, keyCodes);
            InputConnection ic = getCurrentInputConnection();
            if (ic != null) {
                // If it's the first letter, make note of auto-caps state
                if (mWord.size() == 1) {
                    mWord.setAutoCapitalized(
                            getCursorCapsMode(ic, getCurrentInputEditorInfo()) != 0);
                }
                ic.setComposingText(mComposing, 1);
            }
            postUpdateSuggestions();
        } else {
            sendKeyChar((char)primaryCode);
        }
        updateShiftKeyState(getCurrentInputEditorInfo());
        if (LatinIME.PERF_DEBUG) measureCps();
        TextEntryState.typedCharacter((char) primaryCode, isWordSeparator(primaryCode));
    }

    private void handleSeparator(int primaryCode) {
        if (VOICE_INSTALLED && mVoiceInputHighlighted) {
            commitVoiceInput();
        }

        if (mAfterVoiceInput){
            // Assume input length is 1. This assumption fails for smiley face insertions.
            mVoiceInput.incrementTextModificationInsertPunctuationCount(1);
        }

        // Should dismiss the "Tap again to save" message when handling separator
        if (mCandidateView != null && mCandidateView.dismissAddToDictionaryHint()) {
            postUpdateSuggestions();
        }

        boolean pickedDefault = false;
        // Handle separator
        InputConnection ic = getCurrentInputConnection();
        if (ic != null) {
            ic.beginBatchEdit();
            abortCorrection(false);
        }
        if (mPredicting) {
            // In certain languages where single quote is a separator, it's better
            // not to auto correct, but accept the typed word. For instance,
            // in Italian dov' should not be expanded to dove' because the elision
            // requires the last vowel to be removed.
            if (mAutoCorrectOn && primaryCode != '\'' &&
                    (mJustRevertedSeparator == null
                            || mJustRevertedSeparator.length() == 0
                            || mJustRevertedSeparator.charAt(0) != primaryCode)) {
                pickedDefault = pickDefaultSuggestion();
                // Picked the suggestion by the space key.  We consider this
                // as "added an auto space".
                if (primaryCode == KEYCODE_SPACE) {
                    mJustAddedAutoSpace = true;
                }
            } else {
                commitTyped(ic);
            }
        }
        if (mJustAddedAutoSpace && primaryCode == KEYCODE_ENTER) {
            removeTrailingSpace();
            mJustAddedAutoSpace = false;
        }
        sendKeyChar((char)primaryCode);

        // Handle the case of ". ." -> " .." with auto-space if necessary
        // before changing the TextEntryState.
        if (TextEntryState.getState() == TextEntryState.State.PUNCTUATION_AFTER_ACCEPTED
                && primaryCode == KEYCODE_PERIOD) {
            reswapPeriodAndSpace();
        }

        TextEntryState.typedCharacter((char) primaryCode, true);
        if (TextEntryState.getState() == TextEntryState.State.PUNCTUATION_AFTER_ACCEPTED
                && primaryCode != KEYCODE_ENTER) {
            swapPunctuationAndSpace();
        } else if (isPredictionOn() && primaryCode == KEYCODE_SPACE) {
            doubleSpace();
        }
        if (pickedDefault) {
            TextEntryState.backToAcceptedDefault(mWord.getTypedWord());
        }
        updateShiftKeyState(getCurrentInputEditorInfo());
        if (ic != null) {
            ic.endBatchEdit();
        }
    }

    private void handleClose() {
        commitTyped(getCurrentInputConnection());
        if (VOICE_INSTALLED & mRecognizing) {
            mVoiceInput.cancel();
        }
        requestHideSelf(0);
        mKeyboardSwitcher.getInputView().closing();
        TextEntryState.endSession();
    }

    private void saveWordInHistory(CharSequence result) {
        if (mWord.size() <= 1) {
            mWord.reset();
            return;
        }
        // Skip if result is null. It happens in some edge case.
        if (TextUtils.isEmpty(result)) {
            return;
        }

        // Make a copy of the CharSequence, since it is/could be a mutable CharSequence
        final String resultCopy = result.toString();
        TypedWordAlternatives entry = new TypedWordAlternatives(resultCopy,
                new WordComposer(mWord));
        mWordHistory.add(entry);
    }

    private void postUpdateSuggestions() {
        mHandler.removeMessages(MSG_UPDATE_SUGGESTIONS);
        mHandler.sendMessageDelayed(mHandler.obtainMessage(MSG_UPDATE_SUGGESTIONS), 100);
    }

    private void postUpdateOldSuggestions() {
        mHandler.removeMessages(MSG_UPDATE_OLD_SUGGESTIONS);
        mHandler.sendMessageDelayed(mHandler.obtainMessage(MSG_UPDATE_OLD_SUGGESTIONS), 300);
    }

    private boolean isPredictionOn() {
        return mPredictionOn;
    }

    private boolean isCandidateStripVisible() {
        return isPredictionOn() && mShowSuggestions;
    }

    public void onCancelVoice() {
        if (mRecognizing) {
            switchToKeyboardView();
        }
    }

    private void switchToKeyboardView() {
      mHandler.post(new Runnable() {
          public void run() {
              mRecognizing = false;
              if (mKeyboardSwitcher.getInputView() != null) {
                setInputView(mKeyboardSwitcher.getInputView());
              }
              updateInputViewShown();
          }});
    }

    private void switchToRecognitionStatusView() {
        final boolean configChanged = mConfigurationChanging;
        mHandler.post(new Runnable() {
            public void run() {
                mRecognizing = true;
                View v = mVoiceInput.getView();
                ViewParent p = v.getParent();
                if (p != null && p instanceof ViewGroup) {
                    ((ViewGroup)v.getParent()).removeView(v);
                }
                setInputView(v);
                updateInputViewShown();
                if (configChanged) {
                    mVoiceInput.onConfigurationChanged();
                }
        }});
    }

    private void startListening(boolean swipe) {
        if (!mHasUsedVoiceInput ||
                (!mLocaleSupportedForVoiceInput && !mHasUsedVoiceInputUnsupportedLocale)) {
            // Calls reallyStartListening if user clicks OK, does nothing if user clicks Cancel.
            showVoiceWarningDialog(swipe);
        } else {
            reallyStartListening(swipe);
        }
    }

    private void reallyStartListening(boolean swipe) {
        if (!mHasUsedVoiceInput) {
            // The user has started a voice input, so remember that in the
            // future (so we don't show the warning dialog after the first run).
            SharedPreferences.Editor editor =
                    PreferenceManager.getDefaultSharedPreferences(this).edit();
            editor.putBoolean(PREF_HAS_USED_VOICE_INPUT, true);
            editor.commit();
            mHasUsedVoiceInput = true;
        }

        if (!mLocaleSupportedForVoiceInput && !mHasUsedVoiceInputUnsupportedLocale) {
            // The user has started a voice input from an unsupported locale, so remember that
            // in the future (so we don't show the warning dialog the next time they do this).
            SharedPreferences.Editor editor =
                    PreferenceManager.getDefaultSharedPreferences(this).edit();
            editor.putBoolean(PREF_HAS_USED_VOICE_INPUT_UNSUPPORTED_LOCALE, true);
            editor.commit();
            mHasUsedVoiceInputUnsupportedLocale = true;
        }

        // Clear N-best suggestions
        clearSuggestions();

        FieldContext context = new FieldContext(
            getCurrentInputConnection(),
            getCurrentInputEditorInfo(),
            mLanguageSwitcher.getInputLanguage(),
            mLanguageSwitcher.getEnabledLanguages());
        mVoiceInput.startListening(context, swipe);
        switchToRecognitionStatusView();
    }

    private void showVoiceWarningDialog(final boolean swipe) {
        AlertDialog.Builder builder = new AlertDialog.Builder(this);
        builder.setCancelable(true);
        builder.setIcon(R.drawable.ic_mic_dialog);
        builder.setPositiveButton(android.R.string.ok, new DialogInterface.OnClickListener() {
            public void onClick(DialogInterface dialog, int whichButton) {
                mVoiceInput.logKeyboardWarningDialogOk();
                reallyStartListening(swipe);
            }
        });
        builder.setNegativeButton(android.R.string.cancel, new DialogInterface.OnClickListener() {
            public void onClick(DialogInterface dialog, int whichButton) {
                mVoiceInput.logKeyboardWarningDialogCancel();
            }
        });

        if (mLocaleSupportedForVoiceInput) {
            String message = getString(R.string.voice_warning_may_not_understand) + "\n\n" +
                    getString(R.string.voice_warning_how_to_turn_off);
            builder.setMessage(message);
        } else {
            String message = getString(R.string.voice_warning_locale_not_supported) + "\n\n" +
                    getString(R.string.voice_warning_may_not_understand) + "\n\n" +
                    getString(R.string.voice_warning_how_to_turn_off);
            builder.setMessage(message);
        }

        builder.setTitle(R.string.voice_warning_title);
        mVoiceWarningDialog = builder.create();

        Window window = mVoiceWarningDialog.getWindow();
        WindowManager.LayoutParams lp = window.getAttributes();
        lp.token = mKeyboardSwitcher.getInputView().getWindowToken();
        lp.type = WindowManager.LayoutParams.TYPE_APPLICATION_ATTACHED_DIALOG;
        window.setAttributes(lp);
        window.addFlags(WindowManager.LayoutParams.FLAG_ALT_FOCUSABLE_IM);
        mVoiceInput.logKeyboardWarningDialogShown();
        mVoiceWarningDialog.show();
    }

    public void onVoiceResults(List<String> candidates,
            Map<String, List<CharSequence>> alternatives) {
        if (!mRecognizing) {
            return;
        }
        mVoiceResults.candidates = candidates;
        mVoiceResults.alternatives = alternatives;
        mHandler.sendMessage(mHandler.obtainMessage(MSG_VOICE_RESULTS));
    }

    private void handleVoiceResults() {
        mAfterVoiceInput = true;
        mImmediatelyAfterVoiceInput = true;

        InputConnection ic = getCurrentInputConnection();
        if (!isFullscreenMode()) {
            // Start listening for updates to the text from typing, etc.
            if (ic != null) {
                ExtractedTextRequest req = new ExtractedTextRequest();
                ic.getExtractedText(req, InputConnection.GET_EXTRACTED_TEXT_MONITOR);
            }
        }

        vibrate();
        switchToKeyboardView();

        final List<CharSequence> nBest = new ArrayList<CharSequence>();
        boolean capitalizeFirstWord = preferCapitalization()
                || (mKeyboardSwitcher.isAlphabetMode()
                        && mKeyboardSwitcher.getInputView().isShifted());
        for (String c : mVoiceResults.candidates) {
            if (capitalizeFirstWord) {
                c = Character.toUpperCase(c.charAt(0)) + c.substring(1, c.length());
            }
            nBest.add(c);
        }

        if (nBest.size() == 0) {
            return;
        }

        String bestResult = nBest.get(0).toString();

        mVoiceInput.logVoiceInputDelivered(bestResult.length());

        mHints.registerVoiceResult(bestResult);

        if (ic != null) ic.beginBatchEdit(); // To avoid extra updates on committing older text

        commitTyped(ic);
        EditingUtil.appendText(ic, bestResult);

        if (ic != null) ic.endBatchEdit();

        mVoiceInputHighlighted = true;
        mWordToSuggestions.putAll(mVoiceResults.alternatives);
    }

    private void clearSuggestions() {
        setSuggestions(null, false, false, false);
    }

    private void setSuggestions(
            List<CharSequence> suggestions,
            boolean completions,
            boolean typedWordValid,
            boolean haveMinimalSuggestion) {

        if (mIsShowingHint) {
             setCandidatesView(mCandidateViewContainer);
             mIsShowingHint = false;
        }

        if (mCandidateView != null) {
            mCandidateView.setSuggestions(
                    suggestions, completions, typedWordValid, haveMinimalSuggestion);
        }
    }

    private void updateSuggestions() {
        LatinKeyboardView inputView = mKeyboardSwitcher.getInputView();
        ((LatinKeyboard) inputView.getKeyboard()).setPreferredLetters(null);

        // Check if we have a suggestion engine attached.
        if ((mSuggest == null || !isPredictionOn()) && !mVoiceInputHighlighted) {
            return;
        }

        if (!mPredicting) {
            setNextSuggestions();
            return;
        }
        showSuggestions(mWord);
    }

    private List<CharSequence> getTypedSuggestions(WordComposer word) {
        List<CharSequence> stringList = mSuggest.getSuggestions(
                mKeyboardSwitcher.getInputView(), word, false, null);
        return stringList;
    }

    private void showCorrections(WordAlternatives alternatives) {
        List<CharSequence> stringList = alternatives.getAlternatives();
        ((LatinKeyboard) mKeyboardSwitcher.getInputView().getKeyboard()).setPreferredLetters(null);
        showSuggestions(stringList, alternatives.getOriginalWord(), false, false);
    }

    private void showSuggestions(WordComposer word) {
        // long startTime = System.currentTimeMillis(); // TIME MEASUREMENT!
        // TODO Maybe need better way of retrieving previous word
        CharSequence prevWord = EditingUtil.getPreviousWord(getCurrentInputConnection(),
                mWordSeparators);
        List<CharSequence> stringList = mSuggest.getSuggestions(
                mKeyboardSwitcher.getInputView(), word, false, prevWord);
        // long stopTime = System.currentTimeMillis(); // TIME MEASUREMENT!
        // Log.d("LatinIME","Suggest Total Time - " + (stopTime - startTime));

        int[] nextLettersFrequencies = mSuggest.getNextLettersFrequencies();

        ((LatinKeyboard) mKeyboardSwitcher.getInputView().getKeyboard()).setPreferredLetters(
                nextLettersFrequencies);

        boolean correctionAvailable = !mInputTypeNoAutoCorrect && mSuggest.hasMinimalCorrection();
        //|| mCorrectionMode == mSuggest.CORRECTION_FULL;
        CharSequence typedWord = word.getTypedWord();
        // If we're in basic correct
        boolean typedWordValid = mSuggest.isValidWord(typedWord) ||
                (preferCapitalization()
                        && mSuggest.isValidWord(typedWord.toString().toLowerCase()));
        if (mCorrectionMode == Suggest.CORRECTION_FULL
                || mCorrectionMode == Suggest.CORRECTION_FULL_BIGRAM) {
            correctionAvailable |= typedWordValid;
        }
        // Don't auto-correct words with multiple capital letter
        correctionAvailable &= !word.isMostlyCaps();
        correctionAvailable &= !TextEntryState.isCorrecting();

        showSuggestions(stringList, typedWord, typedWordValid, correctionAvailable);
    }

    private void showSuggestions(List<CharSequence> stringList, CharSequence typedWord,
            boolean typedWordValid, boolean correctionAvailable) {
        setSuggestions(stringList, false, typedWordValid, correctionAvailable);
        if (stringList.size() > 0) {
            if (correctionAvailable && !typedWordValid && stringList.size() > 1) {
                mBestWord = stringList.get(1);
            } else {
                mBestWord = typedWord;
            }
        } else {
            mBestWord = null;
        }
        setCandidatesViewShown(isCandidateStripVisible() || mCompletionOn);
    }

    private boolean pickDefaultSuggestion() {
        // Complete any pending candidate query first
        if (mHandler.hasMessages(MSG_UPDATE_SUGGESTIONS)) {
            mHandler.removeMessages(MSG_UPDATE_SUGGESTIONS);
            updateSuggestions();
        }
        if (mBestWord != null && mBestWord.length() > 0) {
            TextEntryState.acceptedDefault(mWord.getTypedWord(), mBestWord);
            mJustAccepted = true;
            pickSuggestion(mBestWord, false);
            // Add the word to the auto dictionary if it's not a known word
            addToDictionaries(mBestWord, AutoDictionary.FREQUENCY_FOR_TYPED);
            return true;

        }
        return false;
    }

    public void pickSuggestionManually(int index, CharSequence suggestion) {
        List<CharSequence> suggestions = mCandidateView.getSuggestions();
        if (mAfterVoiceInput && mShowingVoiceSuggestions) {
            mVoiceInput.flushAllTextModificationCounters();
            // send this intent AFTER logging any prior aggregated edits.
            mVoiceInput.logTextModifiedByChooseSuggestion(suggestion.toString(), index,
                                                          mWordSeparators,
                                                          getCurrentInputConnection());
        }

        final boolean correcting = TextEntryState.isCorrecting();
        InputConnection ic = getCurrentInputConnection();
        if (ic != null) {
            ic.beginBatchEdit();
        }
        if (mCompletionOn && mCompletions != null && index >= 0
                && index < mCompletions.length) {
            CompletionInfo ci = mCompletions[index];
            if (ic != null) {
                ic.commitCompletion(ci);
            }
            mCommittedLength = suggestion.length();
            if (mCandidateView != null) {
                mCandidateView.clear();
            }
            updateShiftKeyState(getCurrentInputEditorInfo());
            if (ic != null) {
                ic.endBatchEdit();
            }
            return;
        }

        // If this is a punctuation, apply it through the normal key press
        if (suggestion.length() == 1 && (isWordSeparator(suggestion.charAt(0))
                || isSuggestedPunctuation(suggestion.charAt(0)))) {
            // Word separators are suggested before the user inputs something.
            // So, LatinImeLogger logs "" as a user's input.
            LatinImeLogger.logOnManualSuggestion(
                    "", suggestion.toString(), index, suggestions);
            onKey(suggestion.charAt(0), null, LatinKeyboardBaseView.NOT_A_TOUCH_COORDINATE,
                    LatinKeyboardBaseView.NOT_A_TOUCH_COORDINATE);
            if (ic != null) {
                ic.endBatchEdit();
            }
            return;
        }
        mJustAccepted = true;
        pickSuggestion(suggestion, correcting);
        // Add the word to the auto dictionary if it's not a known word
        if (index == 0) {
            addToDictionaries(suggestion, AutoDictionary.FREQUENCY_FOR_PICKED);
        } else {
            addToBigramDictionary(suggestion, 1);
        }
        LatinImeLogger.logOnManualSuggestion(mComposing.toString(), suggestion.toString(),
                index, suggestions);
        TextEntryState.acceptedSuggestion(mComposing.toString(), suggestion);
        // Follow it with a space
        if (mAutoSpace && !correcting) {
            sendSpace();
            mJustAddedAutoSpace = true;
        }

        final boolean showingAddToDictionaryHint = index == 0 && mCorrectionMode > 0
                && !mSuggest.isValidWord(suggestion)
                && !mSuggest.isValidWord(suggestion.toString().toLowerCase());

        if (!correcting) {
            // Fool the state watcher so that a subsequent backspace will not do a revert, unless
            // we just did a correction, in which case we need to stay in
            // TextEntryState.State.PICKED_SUGGESTION state.
            TextEntryState.typedCharacter((char) KEYCODE_SPACE, true);
            setNextSuggestions();
        } else if (!showingAddToDictionaryHint) {
            // If we're not showing the "Tap again to save hint", then show corrections again.
            // In case the cursor position doesn't change, make sure we show the suggestions again.
            clearSuggestions();
            postUpdateOldSuggestions();
        }
        if (showingAddToDictionaryHint) {
            mCandidateView.showAddToDictionaryHint(suggestion);
        }
        if (ic != null) {
            ic.endBatchEdit();
        }
    }

    private void rememberReplacedWord(CharSequence suggestion) {
        if (mShowingVoiceSuggestions) {
            // Retain the replaced word in the alternatives array.
            EditingUtil.Range range = new EditingUtil.Range();
            String wordToBeReplaced = EditingUtil.getWordAtCursor(getCurrentInputConnection(),
                    mWordSeparators, range);
            if (!mWordToSuggestions.containsKey(wordToBeReplaced)) {
                wordToBeReplaced = wordToBeReplaced.toLowerCase();
            }
            if (mWordToSuggestions.containsKey(wordToBeReplaced)) {
                List<CharSequence> suggestions = mWordToSuggestions.get(wordToBeReplaced);
                if (suggestions.contains(suggestion)) {
                    suggestions.remove(suggestion);
                }
                suggestions.add(wordToBeReplaced);
                mWordToSuggestions.remove(wordToBeReplaced);
                mWordToSuggestions.put(suggestion.toString(), suggestions);
            }
        }
    }

    /**
     * Commits the chosen word to the text field and saves it for later
     * retrieval.
     * @param suggestion the suggestion picked by the user to be committed to
     *            the text field
     * @param correcting whether this is due to a correction of an existing
     *            word.
     */
    private void pickSuggestion(CharSequence suggestion, boolean correcting) {
        LatinKeyboardView inputView = mKeyboardSwitcher.getInputView();
        if (mCapsLock) {
            suggestion = suggestion.toString().toUpperCase();
        } else if (preferCapitalization()
                || (mKeyboardSwitcher.isAlphabetMode()
                        && inputView.isShifted())) {
            suggestion = suggestion.toString().toUpperCase().charAt(0)
                    + suggestion.subSequence(1, suggestion.length()).toString();
        }
        InputConnection ic = getCurrentInputConnection();
        if (ic != null) {
            rememberReplacedWord(suggestion);
            ic.commitText(suggestion, 1);
        }
        saveWordInHistory(suggestion);
        mPredicting = false;
        mCommittedLength = suggestion.length();
        ((LatinKeyboard) inputView.getKeyboard()).setPreferredLetters(null);
        // If we just corrected a word, then don't show punctuations
        if (!correcting) {
            setNextSuggestions();
        }
        updateShiftKeyState(getCurrentInputEditorInfo());
    }

    /**
     * Tries to apply any voice alternatives for the word if this was a spoken word and
     * there are voice alternatives.
     * @param touching The word that the cursor is touching, with position information
     * @return true if an alternative was found, false otherwise.
     */
    private boolean applyVoiceAlternatives(EditingUtil.SelectedWord touching) {
        // Search for result in spoken word alternatives
        String selectedWord = touching.word.toString().trim();
        if (!mWordToSuggestions.containsKey(selectedWord)) {
            selectedWord = selectedWord.toLowerCase();
        }
        if (mWordToSuggestions.containsKey(selectedWord)) {
            mShowingVoiceSuggestions = true;
            List<CharSequence> suggestions = mWordToSuggestions.get(selectedWord);
            // If the first letter of touching is capitalized, make all the suggestions
            // start with a capital letter.
            if (Character.isUpperCase((char) touching.word.charAt(0))) {
                for (int i = 0; i < suggestions.size(); i++) {
                    String origSugg = (String) suggestions.get(i);
                    String capsSugg = origSugg.toUpperCase().charAt(0)
                            + origSugg.subSequence(1, origSugg.length()).toString();
                    suggestions.set(i, capsSugg);
                }
            }
            setSuggestions(suggestions, false, true, true);
            setCandidatesViewShown(true);
            return true;
        }
        return false;
    }

    /**
     * Tries to apply any typed alternatives for the word if we have any cached alternatives,
     * otherwise tries to find new corrections and completions for the word.
     * @param touching The word that the cursor is touching, with position information
     * @return true if an alternative was found, false otherwise.
     */
    private boolean applyTypedAlternatives(EditingUtil.SelectedWord touching) {
        // If we didn't find a match, search for result in typed word history
        WordComposer foundWord = null;
        WordAlternatives alternatives = null;
        for (WordAlternatives entry : mWordHistory) {
            if (TextUtils.equals(entry.getChosenWord(), touching.word)) {
                if (entry instanceof TypedWordAlternatives) {
                    foundWord = ((TypedWordAlternatives) entry).word;
                }
                alternatives = entry;
                break;
            }
        }
        // If we didn't find a match, at least suggest completions
        if (foundWord == null
                && (mSuggest.isValidWord(touching.word)
                        || mSuggest.isValidWord(touching.word.toString().toLowerCase()))) {
            foundWord = new WordComposer();
            for (int i = 0; i < touching.word.length(); i++) {
                foundWord.add(touching.word.charAt(i), new int[] {
                    touching.word.charAt(i)
                });
            }
            foundWord.setCapitalized(Character.isUpperCase(touching.word.charAt(0)));
        }
        // Found a match, show suggestions
        if (foundWord != null || alternatives != null) {
            if (alternatives == null) {
                alternatives = new TypedWordAlternatives(touching.word, foundWord);
            }
            showCorrections(alternatives);
            if (foundWord != null) {
                mWord = new WordComposer(foundWord);
            } else {
                mWord.reset();
            }
            return true;
        }
        return false;
    }

    private void setOldSuggestions() {
        mShowingVoiceSuggestions = false;
        if (mCandidateView != null && mCandidateView.isShowingAddToDictionaryHint()) {
            return;
        }
        InputConnection ic = getCurrentInputConnection();
        if (ic == null) return;
        if (!mPredicting) {
            // Extract the selected or touching text
            EditingUtil.SelectedWord touching = EditingUtil.getWordAtCursorOrSelection(ic,
                    mLastSelectionStart, mLastSelectionEnd, mWordSeparators);

            if (touching != null && touching.word.length() > 1) {
                ic.beginBatchEdit();

                if (!applyVoiceAlternatives(touching) && !applyTypedAlternatives(touching)) {
                    abortCorrection(true);
                } else {
                    TextEntryState.selectedForCorrection();
                    EditingUtil.underlineWord(ic, touching);
                }

                ic.endBatchEdit();
            } else {
                abortCorrection(true);
                setNextSuggestions();
            }
        } else {
            abortCorrection(true);
        }
    }

    private void setNextSuggestions() {
        setSuggestions(mSuggestPuncList, false, false, false);
    }

    private void addToDictionaries(CharSequence suggestion, int frequencyDelta) {
        checkAddToDictionary(suggestion, frequencyDelta, false);
    }

    private void addToBigramDictionary(CharSequence suggestion, int frequencyDelta) {
        checkAddToDictionary(suggestion, frequencyDelta, true);
    }

    /**
     * Adds to the UserBigramDictionary and/or AutoDictionary
     * @param addToBigramDictionary true if it should be added to bigram dictionary if possible
     */
    private void checkAddToDictionary(CharSequence suggestion, int frequencyDelta,
            boolean addToBigramDictionary) {
        if (suggestion == null || suggestion.length() < 1) return;
        // Only auto-add to dictionary if auto-correct is ON. Otherwise we'll be
        // adding words in situations where the user or application really didn't
        // want corrections enabled or learned.
        if (!(mCorrectionMode == Suggest.CORRECTION_FULL
                || mCorrectionMode == Suggest.CORRECTION_FULL_BIGRAM)) {
            return;
        }
        if (suggestion != null) {
            if (!addToBigramDictionary && mAutoDictionary.isValidWord(suggestion)
                    || (!mSuggest.isValidWord(suggestion.toString())
                    && !mSuggest.isValidWord(suggestion.toString().toLowerCase()))) {
                mAutoDictionary.addWord(suggestion.toString(), frequencyDelta);
            }

            if (mUserBigramDictionary != null) {
                CharSequence prevWord = EditingUtil.getPreviousWord(getCurrentInputConnection(),
                        mSentenceSeparators);
                if (!TextUtils.isEmpty(prevWord)) {
                    mUserBigramDictionary.addBigrams(prevWord.toString(), suggestion.toString());
                }
            }
        }
    }

    private boolean isCursorTouchingWord() {
        InputConnection ic = getCurrentInputConnection();
        if (ic == null) return false;
        CharSequence toLeft = ic.getTextBeforeCursor(1, 0);
        CharSequence toRight = ic.getTextAfterCursor(1, 0);
        if (!TextUtils.isEmpty(toLeft)
                && !isWordSeparator(toLeft.charAt(0))) {
            return true;
        }
        if (!TextUtils.isEmpty(toRight)
                && !isWordSeparator(toRight.charAt(0))) {
            return true;
        }
        return false;
    }

    private boolean sameAsTextBeforeCursor(InputConnection ic, CharSequence text) {
        CharSequence beforeText = ic.getTextBeforeCursor(text.length(), 0);
        return TextUtils.equals(text, beforeText);
    }

    public void revertLastWord(boolean deleteChar) {
        final int length = mComposing.length();
        if (!mPredicting && length > 0) {
            final InputConnection ic = getCurrentInputConnection();
            mPredicting = true;
            mJustRevertedSeparator = ic.getTextBeforeCursor(1, 0);
            if (deleteChar) ic.deleteSurroundingText(1, 0);
            int toDelete = mCommittedLength;
            CharSequence toTheLeft = ic.getTextBeforeCursor(mCommittedLength, 0);
            if (toTheLeft != null && toTheLeft.length() > 0
                    && isWordSeparator(toTheLeft.charAt(0))) {
                toDelete--;
            }
            ic.deleteSurroundingText(toDelete, 0);
            ic.setComposingText(mComposing, 1);
            TextEntryState.backspace();
            postUpdateSuggestions();
        } else {
            sendDownUpKeyEvents(KeyEvent.KEYCODE_DEL);
            mJustRevertedSeparator = null;
        }
    }

    protected String getWordSeparators() {
        return mWordSeparators;
    }

    public boolean isWordSeparator(int code) {
        String separators = getWordSeparators();
        return separators.contains(String.valueOf((char)code));
    }

    private boolean isSentenceSeparator(int code) {
        return mSentenceSeparators.contains(String.valueOf((char)code));
    }

    private void sendSpace() {
        sendKeyChar((char)KEYCODE_SPACE);
        updateShiftKeyState(getCurrentInputEditorInfo());
        //onKey(KEY_SPACE[0], KEY_SPACE);
    }

    public boolean preferCapitalization() {
        return mWord.isCapitalized();
    }

    public void swipeRight() {
        if (userHasNotTypedRecently() && VOICE_INSTALLED && mEnableVoice &&
                fieldCanDoVoice(makeFieldContext())) {
            startListening(true /* was a swipe */);
        }

        if (LatinKeyboardView.DEBUG_AUTO_PLAY) {
            ClipboardManager cm = ((ClipboardManager)getSystemService(CLIPBOARD_SERVICE));
            CharSequence text = cm.getText();
            if (!TextUtils.isEmpty(text)) {
                mKeyboardSwitcher.getInputView().startPlaying(text.toString());
            }
        }
    }

    private void toggleLanguage(boolean reset, boolean next) {
        if (reset) {
            mLanguageSwitcher.reset();
        } else {
            if (next) {
                mLanguageSwitcher.next();
            } else {
                mLanguageSwitcher.prev();
            }
        }
        int currentKeyboardMode = mKeyboardSwitcher.getKeyboardMode();
        reloadKeyboards();
        mKeyboardSwitcher.makeKeyboards(true);
        mKeyboardSwitcher.setKeyboardMode(currentKeyboardMode, 0,
                mEnableVoiceButton && mEnableVoice);
        initSuggest(mLanguageSwitcher.getInputLanguage());
        mLanguageSwitcher.persist();
        updateShiftKeyState(getCurrentInputEditorInfo());
    }

    public void onSharedPreferenceChanged(SharedPreferences sharedPreferences,
            String key) {
        if (PREF_SELECTED_LANGUAGES.equals(key)) {
            mLanguageSwitcher.loadLocales(sharedPreferences);
            mRefreshKeyboardRequired = true;
        }
    }

    public void swipeLeft() {
    }

    public void swipeDown() {
        handleClose();
    }

    public void swipeUp() {
        //launchSettings();
    }

    public void onPress(int primaryCode) {
        vibrate();
        playKeyClick(primaryCode);
        if (primaryCode == Keyboard.KEYCODE_SHIFT) {
            mShiftKeyState.onPress();
            handleShift();
        } else if (primaryCode == Keyboard.KEYCODE_MODE_CHANGE) {
            // TODO: We should handle KEYCODE_MODE_CHANGE (symbol) here as well.
        } else {
            mShiftKeyState.onOtherKeyPressed();
        }
    }

    public void onRelease(int primaryCode) {
        // Reset any drag flags in the keyboard
        ((LatinKeyboard) mKeyboardSwitcher.getInputView().getKeyboard()).keyReleased();
        //vibrate();
        if (primaryCode == Keyboard.KEYCODE_SHIFT) {
            if (mShiftKeyState.isMomentary())
                resetShift();
            mShiftKeyState.onRelease();
        } else if (primaryCode == Keyboard.KEYCODE_MODE_CHANGE) {
            // TODO: We should handle KEYCODE_MODE_CHANGE (symbol) here as well.
        }
    }

    private FieldContext makeFieldContext() {
        return new FieldContext(
                getCurrentInputConnection(),
                getCurrentInputEditorInfo(),
                mLanguageSwitcher.getInputLanguage(),
                mLanguageSwitcher.getEnabledLanguages());
    }

    private boolean fieldCanDoVoice(FieldContext fieldContext) {
        return !mPasswordText
                && mVoiceInput != null
                && !mVoiceInput.isBlacklistedField(fieldContext);
    }

    private boolean shouldShowVoiceButton(FieldContext fieldContext, EditorInfo attribute) {
        return ENABLE_VOICE_BUTTON && fieldCanDoVoice(fieldContext)
                && !(attribute != null && attribute.privateImeOptions != null
                        && attribute.privateImeOptions.equals(IME_OPTION_NO_MICROPHONE))
                && SpeechRecognizer.isRecognitionAvailable(this);
    }

    // receive ringer mode changes to detect silent mode
    private BroadcastReceiver mReceiver = new BroadcastReceiver() {
        @Override
        public void onReceive(Context context, Intent intent) {
            updateRingerMode();
        }
    };

    // update flags for silent mode
    private void updateRingerMode() {
        if (mAudioManager == null) {
            mAudioManager = (AudioManager) getSystemService(Context.AUDIO_SERVICE);
        }
        if (mAudioManager != null) {
            mSilentMode = (mAudioManager.getRingerMode() != AudioManager.RINGER_MODE_NORMAL);
        }
    }

    private boolean userHasNotTypedRecently() {
        return (SystemClock.uptimeMillis() - mLastKeyTime)
            > MIN_MILLIS_AFTER_TYPING_BEFORE_SWIPE;
    }

    private void playKeyClick(int primaryCode) {
        // if mAudioManager is null, we don't have the ringer state yet
        // mAudioManager will be set by updateRingerMode
        if (mAudioManager == null) {
            if (mKeyboardSwitcher.getInputView() != null) {
                updateRingerMode();
            }
        }
        if (mSoundOn && !mSilentMode) {
            // FIXME: Volume and enable should come from UI settings
            // FIXME: These should be triggered after auto-repeat logic
            int sound = AudioManager.FX_KEYPRESS_STANDARD;
            switch (primaryCode) {
                case Keyboard.KEYCODE_DELETE:
                    sound = AudioManager.FX_KEYPRESS_DELETE;
                    break;
                case KEYCODE_ENTER:
                    sound = AudioManager.FX_KEYPRESS_RETURN;
                    break;
                case KEYCODE_SPACE:
                    sound = AudioManager.FX_KEYPRESS_SPACEBAR;
                    break;
            }
            mAudioManager.playSoundEffect(sound, FX_VOLUME);
        }
    }

    private void vibrate() {
        if (!mVibrateOn) {
            return;
        }
        if (mKeyboardSwitcher.getInputView() != null) {
            mKeyboardSwitcher.getInputView().performHapticFeedback(
                    HapticFeedbackConstants.KEYBOARD_TAP,
                    HapticFeedbackConstants.FLAG_IGNORE_GLOBAL_SETTING);
        }
    }

    private void checkTutorial(String privateImeOptions) {
        if (privateImeOptions == null) return;
        if (privateImeOptions.equals("com.android.setupwizard:ShowTutorial")) {
            if (mTutorial == null) startTutorial();
        } else if (privateImeOptions.equals("com.android.setupwizard:HideTutorial")) {
            if (mTutorial != null) {
                if (mTutorial.close()) {
                    mTutorial = null;
                }
            }
        }
    }

    private void startTutorial() {
        mHandler.sendMessageDelayed(mHandler.obtainMessage(MSG_START_TUTORIAL), 500);
    }

    void tutorialDone() {
        mTutorial = null;
    }

    void promoteToUserDictionary(String word, int frequency) {
        if (mUserDictionary.isValidWord(word)) return;
        mUserDictionary.addWord(word, frequency);
    }

    WordComposer getCurrentWord() {
        return mWord;
    }

    boolean getPopupOn() {
        return mPopupOn;
    }

    private void updateCorrectionMode() {
        mHasDictionary = mSuggest != null ? mSuggest.hasMainDictionary() : false;
        mAutoCorrectOn = (mAutoCorrectEnabled || mQuickFixes)
                && !mInputTypeNoAutoCorrect && mHasDictionary;
        mCorrectionMode = (mAutoCorrectOn && mAutoCorrectEnabled)
                ? Suggest.CORRECTION_FULL
                : (mAutoCorrectOn ? Suggest.CORRECTION_BASIC : Suggest.CORRECTION_NONE);
        mCorrectionMode = (mBigramSuggestionEnabled && mAutoCorrectOn && mAutoCorrectEnabled)
                ? Suggest.CORRECTION_FULL_BIGRAM : mCorrectionMode;
        if (mSuggest != null) {
            mSuggest.setCorrectionMode(mCorrectionMode);
        }
    }

    private void updateAutoTextEnabled(Locale systemLocale) {
        if (mSuggest == null) return;
        boolean different =
                !systemLocale.getLanguage().equalsIgnoreCase(mInputLocale.substring(0, 2));
        mSuggest.setAutoTextEnabled(!different && mQuickFixes);
    }

    protected void launchSettings() {
        launchSettings(LatinIMESettings.class);
    }

    protected void launchSettings(Class<LatinIMESettings> settingsClass) {
        handleClose();
        Intent intent = new Intent();
        intent.setClass(LatinIME.this, settingsClass);
        intent.setFlags(Intent.FLAG_ACTIVITY_NEW_TASK);
        startActivity(intent);
    }

    private void loadSettings() {
        // Get the settings preferences
        SharedPreferences sp = PreferenceManager.getDefaultSharedPreferences(this);
        mVibrateOn = sp.getBoolean(PREF_VIBRATE_ON, false);
        mSoundOn = sp.getBoolean(PREF_SOUND_ON, false);
        mPopupOn = sp.getBoolean(PREF_POPUP_ON,
                mResources.getBoolean(R.bool.default_popup_preview));
        mAutoCap = sp.getBoolean(PREF_AUTO_CAP, true);
        mQuickFixes = sp.getBoolean(PREF_QUICK_FIXES, true);
        mHasUsedVoiceInput = sp.getBoolean(PREF_HAS_USED_VOICE_INPUT, false);
        mHasUsedVoiceInputUnsupportedLocale =
                sp.getBoolean(PREF_HAS_USED_VOICE_INPUT_UNSUPPORTED_LOCALE, false);

        // Get the current list of supported locales and check the current locale against that
        // list. We cache this value so as not to check it every time the user starts a voice
        // input. Because this method is called by onStartInputView, this should mean that as
        // long as the locale doesn't change while the user is keeping the IME open, the
        // value should never be stale.
        String supportedLocalesString = SettingsUtil.getSettingsString(
                getContentResolver(),
                SettingsUtil.LATIN_IME_VOICE_INPUT_SUPPORTED_LOCALES,
                DEFAULT_VOICE_INPUT_SUPPORTED_LOCALES);
        ArrayList<String> voiceInputSupportedLocales =
                newArrayList(supportedLocalesString.split("\\s+"));

        mLocaleSupportedForVoiceInput = voiceInputSupportedLocales.contains(mInputLocale);

        mShowSuggestions = sp.getBoolean(PREF_SHOW_SUGGESTIONS, true);

        if (VOICE_INSTALLED) {
            final String voiceMode = sp.getString(PREF_VOICE_MODE,
                    getString(R.string.voice_mode_main));
            boolean enableVoice = !voiceMode.equals(getString(R.string.voice_mode_off))
                    && mEnableVoiceButton;
            boolean voiceOnPrimary = voiceMode.equals(getString(R.string.voice_mode_main));
            if (mKeyboardSwitcher != null &&
                    (enableVoice != mEnableVoice || voiceOnPrimary != mVoiceOnPrimary)) {
                mKeyboardSwitcher.setVoiceMode(enableVoice, voiceOnPrimary);
            }
            mEnableVoice = enableVoice;
            mVoiceOnPrimary = voiceOnPrimary;
        }
        mAutoCorrectEnabled = sp.getBoolean(PREF_AUTO_COMPLETE,
                mResources.getBoolean(R.bool.enable_autocorrect)) & mShowSuggestions;
        mBigramSuggestionEnabled = sp.getBoolean(PREF_BIGRAM_SUGGESTIONS, true) & mShowSuggestions;
        updateCorrectionMode();
        updateAutoTextEnabled(mResources.getConfiguration().locale);
        mLanguageSwitcher.loadLocales(sp);
    }

    private void initSuggestPuncList() {
        mSuggestPuncList = new ArrayList<CharSequence>();
        mSuggestPuncs = mResources.getString(R.string.suggested_punctuations);
        if (mSuggestPuncs != null) {
            for (int i = 0; i < mSuggestPuncs.length(); i++) {
                mSuggestPuncList.add(mSuggestPuncs.subSequence(i, i + 1));
            }
        }
    }

    private boolean isSuggestedPunctuation(int code) {
        return mSuggestPuncs.contains(String.valueOf((char)code));
    }

    private void showOptionsMenu() {
        AlertDialog.Builder builder = new AlertDialog.Builder(this);
        builder.setCancelable(true);
        builder.setIcon(R.drawable.ic_dialog_keyboard);
        builder.setNegativeButton(android.R.string.cancel, null);
        CharSequence itemSettings = getString(R.string.english_ime_settings);
        CharSequence itemInputMethod = getString(R.string.selectInputMethod);
        builder.setItems(new CharSequence[] {
                itemSettings, itemInputMethod},
                new DialogInterface.OnClickListener() {

            public void onClick(DialogInterface di, int position) {
                di.dismiss();
                switch (position) {
                    case POS_SETTINGS:
                        launchSettings();
                        break;
                    case POS_METHOD:
                        ((InputMethodManager) getSystemService(INPUT_METHOD_SERVICE))
                            .showInputMethodPicker();
                        break;
                }
            }
        });
        builder.setTitle(mResources.getString(R.string.english_ime_name));
        mOptionsDialog = builder.create();
        Window window = mOptionsDialog.getWindow();
        WindowManager.LayoutParams lp = window.getAttributes();
        lp.token = mKeyboardSwitcher.getInputView().getWindowToken();
        lp.type = WindowManager.LayoutParams.TYPE_APPLICATION_ATTACHED_DIALOG;
        window.setAttributes(lp);
        window.addFlags(WindowManager.LayoutParams.FLAG_ALT_FOCUSABLE_IM);
        mOptionsDialog.show();
    }

    private void changeKeyboardMode() {
        mKeyboardSwitcher.toggleSymbols();
        if (mCapsLock && mKeyboardSwitcher.isAlphabetMode()) {
            mKeyboardSwitcher.setShiftLocked(mCapsLock);
        }

        updateShiftKeyState(getCurrentInputEditorInfo());
    }

    public static <E> ArrayList<E> newArrayList(E... elements) {
        int capacity = (elements.length * 110) / 100 + 5;
        ArrayList<E> list = new ArrayList<E>(capacity);
        Collections.addAll(list, elements);
        return list;
    }

    @Override protected void dump(FileDescriptor fd, PrintWriter fout, String[] args) {
        super.dump(fd, fout, args);

        final Printer p = new PrintWriterPrinter(fout);
        p.println("LatinIME state :");
        p.println("  Keyboard mode = " + mKeyboardSwitcher.getKeyboardMode());
        p.println("  mCapsLock=" + mCapsLock);
        p.println("  mComposing=" + mComposing.toString());
        p.println("  mPredictionOn=" + mPredictionOn);
        p.println("  mCorrectionMode=" + mCorrectionMode);
        p.println("  mPredicting=" + mPredicting);
        p.println("  mAutoCorrectOn=" + mAutoCorrectOn);
        p.println("  mAutoSpace=" + mAutoSpace);
        p.println("  mCompletionOn=" + mCompletionOn);
        p.println("  TextEntryState.state=" + TextEntryState.getState());
        p.println("  mSoundOn=" + mSoundOn);
        p.println("  mVibrateOn=" + mVibrateOn);
        p.println("  mPopupOn=" + mPopupOn);
    }

    // Characters per second measurement

    private long mLastCpsTime;
    private static final int CPS_BUFFER_SIZE = 16;
    private long[] mCpsIntervals = new long[CPS_BUFFER_SIZE];
    private int mCpsIndex;

    private void measureCps() {
        long now = System.currentTimeMillis();
        if (mLastCpsTime == 0) mLastCpsTime = now - 100; // Initial
        mCpsIntervals[mCpsIndex] = now - mLastCpsTime;
        mLastCpsTime = now;
        mCpsIndex = (mCpsIndex + 1) % CPS_BUFFER_SIZE;
        long total = 0;
        for (int i = 0; i < CPS_BUFFER_SIZE; i++) total += mCpsIntervals[i];
        System.out.println("CPS = " + ((CPS_BUFFER_SIZE * 1000f) / total));
    }

    public void onAutoCompletionStateChanged(boolean isAutoCompletion) {
        mKeyboardSwitcher.onAutoCompletionStateChanged(isAutoCompletion);
    }
}<|MERGE_RESOLUTION|>--- conflicted
+++ resolved
@@ -769,21 +769,6 @@
         mLastSelectionEnd = newSelEnd;
 
 
-<<<<<<< HEAD
-        // Check if we should go in or out of correction mode.
-        // TODO: Uncomment this block when we enable re-editing feature
-        // If a word is selected
-        /*
-        if (isPredictionOn() && mJustRevertedSeparator == null
-                && (candidatesStart == candidatesEnd || newSelStart != oldSelStart
-                        || TextEntryState.isCorrecting())
-                && (newSelStart < newSelEnd - 1 || (!mPredicting))
-                && !mVoiceInputHighlighted) {
-            if (isCursorTouchingWord() || mLastSelectionStart < mLastSelectionEnd) {
-                postUpdateOldSuggestions();
-            } else {
-                abortCorrection(false);
-=======
         // Don't look for corrections if the keyboard is not visible
         if (mKeyboardSwitcher != null && mKeyboardSwitcher.getInputView() != null
                 && mKeyboardSwitcher.getInputView().isShown()) {
@@ -799,10 +784,8 @@
                 } else {
                     abortCorrection(false);
                 }
->>>>>>> 48206a62
-            }
-        }
-        */
+            }
+        }
     }
 
     @Override
