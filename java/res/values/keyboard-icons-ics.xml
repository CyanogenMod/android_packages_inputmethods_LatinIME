--- conflicted
+++ resolved
@@ -15,11 +15,7 @@
 -->
 
 <resources>
-<<<<<<< HEAD
-    <style name="KeyboardIcons.IceCreamSandwich" parent="android:Theme">
-=======
     <style name="KeyboardIcons.IceCreamSandwich">
->>>>>>> 8aee7592
         <!-- Keyboard icons -->
         <!-- TODO: The following holo icon for phone (drawable-hdpi and drawable-xhdpi) are too
              large for phone.
