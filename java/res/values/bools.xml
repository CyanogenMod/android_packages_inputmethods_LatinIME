<?xml version="1.0" encoding="utf-8"?>
<!--
/* 
**
** Copyright 2008, The Android Open Source Project
**
** Licensed under the Apache License, Version 2.0 (the "License"); 
** you may not use this file except in compliance with the License. 
** You may obtain a copy of the License at 
**
**     http://www.apache.org/licenses/LICENSE-2.0 
**
** Unless required by applicable law or agreed to in writing, software 
** distributed under the License is distributed on an "AS IS" BASIS, 
** WITHOUT WARRANTIES OR CONDITIONS OF ANY KIND, either express or implied. 
** See the License for the specific language governing permissions and 
** limitations under the License.
*/
-->
<resources>
    <!-- Whether this input method should be used as the default for a locale. Override it
         for latin languages. -->
    <bool name="im_is_default">false</bool>
    <!-- Whether or not voice input is enabled by default. -->
    <bool name="voice_input_default">true</bool>
<<<<<<< HEAD
    <bool name="config_swipeDisambiguation">true</bool>
    <!-- Whether or not Popup on key press is enabled by default -->
    <bool name="default_popup_preview">true</bool>
    <bool name="default_recorrection_enabled">false</bool>
=======
>>>>>>> bfe2b534
</resources><|MERGE_RESOLUTION|>--- conflicted
+++ resolved
@@ -23,11 +23,4 @@
     <bool name="im_is_default">false</bool>
     <!-- Whether or not voice input is enabled by default. -->
     <bool name="voice_input_default">true</bool>
-<<<<<<< HEAD
-    <bool name="config_swipeDisambiguation">true</bool>
-    <!-- Whether or not Popup on key press is enabled by default -->
-    <bool name="default_popup_preview">true</bool>
-    <bool name="default_recorrection_enabled">false</bool>
-=======
->>>>>>> bfe2b534
 </resources>