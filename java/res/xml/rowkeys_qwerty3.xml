--- conflicted
+++ resolved
@@ -27,14 +27,8 @@
         latin:additionalMoreKeys="!"
         latin:moreKeys="!text/more_keys_for_z" />
     <Key
-<<<<<<< HEAD
-        latin:keyLabel="x"
-        latin:keyHintLabel="&quot;"
-        latin:additionalMoreKeys="&quot;" />
-=======
         latin:keyLabel="!text/keylabel_for_x"
         latin:moreKeys="!text/more_keys_for_x" />
->>>>>>> be07aad4
     <Key
         latin:keyLabel="c"
         latin:keyHintLabel="&apos;"
