--- conflicted
+++ resolved
@@ -177,10 +177,7 @@
     <key-style
         latin:styleName="backFromMoreSymbolKeyStyle"
         latin:code="!code/key_shift"
-<<<<<<< HEAD
-        latin:keyLabel="!text/label_to_symbol_key"
-        latin:keyActionFlags="noKeyPreview"
-        latin:backgroundType="functional" />
+        latin:parentStyle="baseForToSymbolKeyStyle" />
     <switch>
         <case
         latin:languageCode="hy"
@@ -202,13 +199,4 @@
                 latin:backgroundType="functional" />
         </default>
     </switch>
-=======
-        latin:parentStyle="baseForToSymbolKeyStyle" />
-    <key-style
-        latin:styleName="punctuationKeyStyle"
-        latin:keyLabel="."
-        latin:keyLabelFlags="hasPopupHint"
-        latin:moreKeys="!text/more_keys_for_punctuation"
-        latin:backgroundType="functional" />
->>>>>>> a063ccb0
 </merge>